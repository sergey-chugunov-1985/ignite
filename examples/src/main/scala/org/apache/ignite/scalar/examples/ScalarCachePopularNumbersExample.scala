--- conflicted
+++ resolved
@@ -17,26 +17,17 @@
 
 package org.apache.ignite.scalar.examples
 
-<<<<<<< HEAD
-import org.apache.ignite.IgniteException
-=======
->>>>>>> d423fc7e
 import org.apache.ignite.examples.datagrid.CacheNodeStartup
 import org.apache.ignite.internal.util.scala.impl
 import org.apache.ignite.scalar.scalar
 import org.apache.ignite.scalar.scalar._
-import org.apache.ignite.{IgniteCache, IgniteDataLoader, IgniteException}
+import org.apache.ignite.{IgniteCache, IgniteDataStreamer, IgniteException}
 
 import javax.cache.processor.{EntryProcessor, MutableEntry}
 import java.util
 import java.util.Map.Entry
 import java.util.Timer
 
-<<<<<<< HEAD
-import java.util.Timer
-
-=======
->>>>>>> d423fc7e
 import scala.collection.JavaConversions._
 import scala.util.Random
 
@@ -44,7 +35,7 @@
  * Real time popular number counter.
  * <p>
  * Remote nodes should always be started with special configuration file which
- * enables P2P class loading: `ignite.sh examples/config/example-cache.xml`
+ * enables P2P class streaming: `ignite.sh examples/config/example-cache.xml`
  * <p>
  * Alternatively you can run [[CacheNodeStartup]] in another JVM which will
  * start node with `examples/config/example-cache.xml` configuration.
@@ -110,13 +101,9 @@
         // Reduce parallel operations since we running the whole ignite cluster locally under heavy load.
         val smtr = dataStreamer$[Int, Long](CACHE_NAME, 2048)
 
-        ldr.updater(new IncrementingUpdater())
+        smtr.updater(new IncrementingUpdater())
 
-<<<<<<< HEAD
-        (0 until CNT) foreach (_ => smtr.addData(Random.nextInt(RANGE), 1L))
-=======
-        (0 until CNT) foreach (_ => ldr.addData(RAND.nextInt(RANGE), 1L))
->>>>>>> d423fc7e
+        (0 until CNT) foreach (_ => smtr.addData(RAND.nextInt(RANGE), 1L))
 
         smtr.close(false)
     }
@@ -139,7 +126,7 @@
     /**
      * Increments value for key.
      */
-    private class IncrementingUpdater extends IgniteDataLoader.Updater[Int, Long] {
+    private class IncrementingUpdater extends IgniteDataStreamer.Updater[Int, Long] {
         private[this] final val INC = new EntryProcessor[Int, Long, Object]() {
             /** Process entries to increase value by entry key. */
             override def process(e: MutableEntry[Int, Long], args: AnyRef*): Object = {
