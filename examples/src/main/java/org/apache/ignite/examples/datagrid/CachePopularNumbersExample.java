--- conflicted
+++ resolved
@@ -118,12 +118,8 @@
 
                 try {
                     List<List<?>> results = new ArrayList<>(cache.queryFields(
-<<<<<<< HEAD
-                        new SqlFieldsQuery("select _key, _val from Long order by _val desc limit ?").setArgs(cnt))
+                        new SqlFieldsQuery("select _key, _val from Long order by _val desc, _key limit ?").setArgs(cnt))
                         .getAll());
-=======
-                        sql("select _key, _val from Long order by _val desc, _key limit ?").setArgs(cnt)).getAll());
->>>>>>> d8c07667
 
                     for (List<?> res : results)
                         System.out.println(res.get(0) + "=" + res.get(1));
