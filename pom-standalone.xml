--- conflicted
+++ resolved
@@ -19,11 +19,7 @@
     <modelVersion>4.0.0</modelVersion>
 
     <properties>
-<<<<<<< HEAD
-        <gridgain.version>6.2.0-rc6p2</gridgain.version>
-=======
         <gridgain.version>6.2.0</gridgain.version>
->>>>>>> b6ea16d3
         <gridgain.edition>platform</gridgain.edition>
         <hadoop.version>2.4.0</hadoop.version>
         <project.build.sourceEncoding>UTF-8</project.build.sourceEncoding>
