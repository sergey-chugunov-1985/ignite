/*
 * Licensed to the Apache Software Foundation (ASF) under one or more
 * contributor license agreements.  See the NOTICE file distributed with
 * this work for additional information regarding copyright ownership.
 * The ASF licenses this file to You under the Apache License, Version 2.0
 * (the "License"); you may not use this file except in compliance with
 * the License.  You may obtain a copy of the License at
 *
 *      http://www.apache.org/licenses/LICENSE-2.0
 *
 * Unless required by applicable law or agreed to in writing, software
 * distributed under the License is distributed on an "AS IS" BASIS,
 * WITHOUT WARRANTIES OR CONDITIONS OF ANY KIND, either express or implied.
 * See the License for the specific language governing permissions and
 * limitations under the License.
 */

package org.apache.ignite.cache.websession;

import org.apache.ignite.IgniteCheckedException;
import org.apache.ignite.IgniteException;
import org.apache.ignite.internal.util.tostring.GridToStringExclude;
import org.apache.ignite.internal.util.typedef.F;
import org.apache.ignite.internal.util.typedef.internal.U;
import org.apache.ignite.internal.websession.WebSessionEntity;
import org.apache.ignite.marshaller.Marshaller;
import org.jetbrains.annotations.Nullable;

import javax.servlet.ServletContext;
import javax.servlet.http.HttpSession;
import javax.servlet.http.HttpSessionContext;
import java.io.IOException;
import java.util.Collections;
import java.util.Enumeration;
import java.util.HashMap;
import java.util.HashSet;
import java.util.Map;
import java.util.Set;

/**
 * Session implementation that uses internal entity, which stores binary attributes,
 * for safe caching and processing on remote nodes.
 */
class WebSessionV2 implements HttpSession {
    /** Empty session context. */
    @SuppressWarnings("deprecation")
    private static final HttpSessionContext EMPTY_SES_CTX = new HttpSessionContext() {
        @Nullable @Override public HttpSession getSession(String id) {
            return null;
        }

        @Override public Enumeration<String> getIds() {
            return Collections.enumeration(Collections.<String>emptyList());
        }
    };

    /** Placeholder for removed attribute. */
    private static final Object REMOVED_ATTR = new Object();

    /** Servlet context. */
    @GridToStringExclude
    private final ServletContext ctx;

    /** Entity that holds binary attributes. */
    private WebSessionEntity entity;

    /** Attributes. */
    protected Map<String, Object> attrs;

    /** Timestamp that shows when this object was created. (Last access time from user request) */
    private final long accessTime;

    /** Cached session TTL since last query. */
    private int maxInactiveInterval;

    /** Flag indicates if {@link #maxInactiveInterval} waiting for update in cache. */
    private boolean maxInactiveIntervalChanged;

    /** New session flag. */
    private boolean isNew;

    /** Session invalidation flag. */
    private boolean invalidated;

    /** Grid marshaller. */
    private final Marshaller marsh;

    /** Original session to delegate invalidation. */
    private final HttpSession genuineSes;

    /**
     * Constructs new web session.
     *
     * @param id Session ID.
<<<<<<< HEAD
     * @param ses Genuine session. Attributes will be copied from it and {@link #invalidate()}
     *            action will be delegated to it.
     * @param isNew Whether session is new.
     * @param ctx Servlet context.
     * @param entity Entity to be wrapped. If {@code null} passed new entity will be created.
     * @param marshaller Grid marshaller.
=======
     * @param ses Session.
     * @param isNew Is new flag.
     * @param ctx Servlet context.
     * @param entity Entity.
     * @param marsh Marshaller.
>>>>>>> 60d27547
     */
    WebSessionV2(final String id, final @Nullable HttpSession ses, final boolean isNew, final ServletContext ctx,
        @Nullable WebSessionEntity entity, final Marshaller marsh) {
        assert id != null;
        assert marsh != null;
        assert ctx != null;
        assert ses != null || entity != null;

        this.marsh = marsh;
        this.ctx = ctx;
        this.isNew = isNew;
        this.genuineSes = ses;

        accessTime = System.currentTimeMillis();

        if (entity == null) {
            entity = new WebSessionEntity(id, ses.getCreationTime(), accessTime,
                ses.getMaxInactiveInterval());
        }

        this.entity = entity;

        maxInactiveInterval = entity.maxInactiveInterval();

        if (ses != null) {
            final Enumeration<String> names = ses.getAttributeNames();

            while (names.hasMoreElements()) {
                final String name = names.nextElement();

                attributes().put(name, ses.getAttribute(name));
            }
        }
    }

    /** {@inheritDoc} */
    @Override public long getCreationTime() {
        assertValid();

        return entity.createTime();
    }

    /** {@inheritDoc} */
    @Override public String getId() {
        return entity.id();
    }

    /**
     * @return Session ID without throwing exception.
     */
    public String id() {
        return entity.id();
    }

    /** {@inheritDoc} */
    @Override public long getLastAccessedTime() {
        assertValid();

        return accessTime;
    }

    /** {@inheritDoc} */
    @Override public ServletContext getServletContext() {
        return ctx;
    }

    /** {@inheritDoc} */
    @Override public void setMaxInactiveInterval(final int interval) {
        maxInactiveInterval = interval;

        maxInactiveIntervalChanged = true;
    }

    /**
     * @return {@code True} if {@link #setMaxInactiveInterval(int)} was invoked.
     */
    public boolean isMaxInactiveIntervalChanged() {
        return maxInactiveIntervalChanged;
    }

    /** {@inheritDoc} */
    @Override public int getMaxInactiveInterval() {
        return maxInactiveInterval;
    }

    /** {@inheritDoc} */
    @SuppressWarnings("deprecation")
    @Override public HttpSessionContext getSessionContext() {
        return EMPTY_SES_CTX;
    }

    /** {@inheritDoc} */
    @Override public Object getAttribute(final String name) {
        assertValid();

        Object attr = attributes().get(name);

        if (attr == REMOVED_ATTR)
            return null;

        if (attr == null) {
            final byte[] bytes = entity.attributes().get(name);

            if (bytes != null) {
                // deserialize
                try {
                    attr = unmarshal(bytes);
                }
                catch (IOException e) {
                    throw new IgniteException(e);
                }

                attributes().put(name, attr);
            }
        }

        return attr;
    }

    /** {@inheritDoc} */
    @Override public Object getValue(final String name) {
        return getAttribute(name);
    }

    /** {@inheritDoc} */
    @Override public void setAttribute(final String name, final Object val) {
        assertValid();

        if (val == null)
            removeAttribute(name);
        else
            attributes().put(name, val);
    }

    /** {@inheritDoc} */
    @Override public void putValue(final String name, final Object val) {
        setAttribute(name, val);
    }

    /** {@inheritDoc} */
    @Override public Enumeration<String> getAttributeNames() {
        assertValid();

        return Collections.enumeration(attributeNames());
    }

    /**
     * @return Set of attribute names.
     */
    private Set<String> attributeNames() {
        if (!F.isEmpty(attrs)) {
            final Set<String> names = new HashSet<>(entity.attributes().size() + attrs.size());

            names.addAll(entity.attributes().keySet());

            for (final Map.Entry<String, Object> entry : attrs.entrySet()) {
                if (entry != REMOVED_ATTR)
                    names.add(entry.getKey());
            }

            return names;
        }

        return entity.attributes().keySet();
    }

    /** {@inheritDoc} */
    @Override public String[] getValueNames() {
        assertValid();

        final Set<String> names = attributeNames();

        return names.toArray(new String[names.size()]);
    }

    /** {@inheritDoc} */
    @Override public void removeAttribute(final String name) {
        assertValid();

        attributes().put(name, REMOVED_ATTR);
    }

    /** {@inheritDoc} */
    @Override public void removeValue(final String name) {
        removeAttribute(name);
    }

    /** {@inheritDoc} */
    @Override public void invalidate() {
        assertValid();

        if (genuineSes != null) {
            try {
                genuineSes.invalidate();
            }
            catch (IllegalStateException e) {
                // Already invalidated, keep going.
            }
        }

        invalidated = true;
    }

    /** {@inheritDoc} */
    @Override public boolean isNew() {
        assertValid();

        return isNew;
    }

    /**
     * @return Marshaled updates or empty map if no params.
     * @throws IOException
     */
    public Map<String, byte[]> binaryUpdatesMap() throws IOException {
        final Map<String, Object> map = attributes();

        if (F.isEmpty(map))
            return Collections.emptyMap();

        final Map<String, byte[]> res = new HashMap<>(map.size());

        for (final Map.Entry<String, Object> entry : map.entrySet()) {
            Object val = entry.getValue() == REMOVED_ATTR ? null : entry.getValue();

            res.put(entry.getKey(), marshal(val));
        }

        return res;
    }

    /**
     * Unmarshal object.
     *
     * @param bytes Data.
     * @param <T> Expected type.
     * @return Unmarshaled object.
     * @throws IOException If unarshaling failed.
     */
    @Nullable private <T> T unmarshal(final byte[] bytes) throws IOException {
        if (marsh != null) {
            try {
                return U.unmarshal(marsh, bytes, getClass().getClassLoader());
            }
            catch (IgniteCheckedException e) {
                throw new IOException(e);
            }
        }

        return null;
    }

    /**
     * Marshal object.
     *
     * @param obj Object to marshal.
     * @return Binary data.
     * @throws IOException If marshaling failed.
     */
    @Nullable private byte[] marshal(final Object obj) throws IOException {
        if (marsh != null) {
            try {
                return U.marshal(marsh, obj);
            }
            catch (IgniteCheckedException e) {
                throw new IOException(e);
            }
        }

        return null;
    }

    /**
     * Marshal all attributes and save to serializable entity.
     */
    public WebSessionEntity marshalAttributes() throws IOException {
        final WebSessionEntity marshaled = new WebSessionEntity(getId(), entity.createTime(), accessTime,
            maxInactiveInterval);

        for (final Map.Entry<String, Object> entry : attributes().entrySet())
            marshaled.putAttribute(entry.getKey(), marshal(entry.getValue()));

        return marshaled;
    }

    /**
     * @return Session attributes.
     */
    private Map<String, Object> attributes() {
        if (attrs == null)
            attrs = new HashMap<>();

        return attrs;
    }

    /**
     * @return {@code True} if session wasn't invalidated.
     */
    public boolean isValid() {
        return !invalidated;
    }

    /**
     * Throw {@link IllegalStateException} if session was invalidated.
     */
    private void assertValid() {
        if (invalidated)
            throw new IllegalStateException("Session was invalidated.");
    }
}<|MERGE_RESOLUTION|>--- conflicted
+++ resolved
@@ -92,20 +92,11 @@
      * Constructs new web session.
      *
      * @param id Session ID.
-<<<<<<< HEAD
-     * @param ses Genuine session. Attributes will be copied from it and {@link #invalidate()}
-     *            action will be delegated to it.
-     * @param isNew Whether session is new.
-     * @param ctx Servlet context.
-     * @param entity Entity to be wrapped. If {@code null} passed new entity will be created.
-     * @param marshaller Grid marshaller.
-=======
      * @param ses Session.
      * @param isNew Is new flag.
      * @param ctx Servlet context.
      * @param entity Entity.
      * @param marsh Marshaller.
->>>>>>> 60d27547
      */
     WebSessionV2(final String id, final @Nullable HttpSession ses, final boolean isNew, final ServletContext ctx,
         @Nullable WebSessionEntity entity, final Marshaller marsh) {
