--- conflicted
+++ resolved
@@ -111,10 +111,7 @@
                 Assert.IsTrue(File.Exists(resCfg.JvmDllPath));
                 Assert.AreEqual(cfg.Localhost, resCfg.Localhost);
                 Assert.AreEqual(cfg.IsDaemon, resCfg.IsDaemon);
-<<<<<<< HEAD
-=======
                 Assert.AreEqual(cfg.IsLateAffinityAssignment, resCfg.IsLateAffinityAssignment);
->>>>>>> 4a8fb8f3
                 Assert.AreEqual(cfg.UserAttributes, resCfg.UserAttributes);
 
                 var atm = cfg.AtomicConfiguration;
@@ -373,10 +370,7 @@
                 JvmClasspath = TestUtils.CreateTestClasspath(),
                 Localhost = "127.0.0.1",
                 IsDaemon = true,
-<<<<<<< HEAD
-=======
                 IsLateAffinityAssignment = false,
->>>>>>> 4a8fb8f3
                 UserAttributes = Enumerable.Range(1, 10).ToDictionary(x => x.ToString(), x => (object) x),
                 AtomicConfiguration = new AtomicConfiguration
                 {
