--- conflicted
+++ resolved
@@ -56,7 +56,7 @@
     void IGNITE_CALL IgniteProcessorGetCacheNames(gcj::JniContext* ctx, void* obj, long long memPtr);
     bool IGNITE_CALL IgniteProcessorLoggerIsLevelEnabled(gcj::JniContext* ctx, void* obj, int level);
     void IGNITE_CALL IgniteProcessorLoggerLog(gcj::JniContext* ctx, void* obj, int level, char* message, char* category, char* errorInfo);
-    
+
     long long IGNITE_CALL IgniteTargetInLongOutLong(gcj::JniContext* ctx, void* obj, int opType, long long memPtr);
     long long IGNITE_CALL IgniteTargetInStreamOutLong(gcj::JniContext* ctx, void* obj, int opType, long long memPtr);
     void IGNITE_CALL IgniteTargetInStreamOutStream(gcj::JniContext* ctx, void* obj, int opType, long long inMemPtr, long long outMemPtr);
@@ -71,73 +71,6 @@
     void* IGNITE_CALL IgniteTargetListenFutureAndGet(gcj::JniContext* ctx, void* obj, long long futId, int typ);
     void* IGNITE_CALL IgniteTargetListenFutureForOperationAndGet(gcj::JniContext* ctx, void* obj, long long futId, int typ, int opId);
 
-<<<<<<< HEAD
-    int IGNITE_CALL IgniteAffinityPartitions(gcj::JniContext* ctx, void* obj);
-
-    void* IGNITE_CALL IgniteCacheWithSkipStore(gcj::JniContext* ctx, void* obj);
-    void* IGNITE_CALL IgniteCacheWithNoRetries(gcj::JniContext* ctx, void* obj);
-    void* IGNITE_CALL IgniteCacheWithExpiryPolicy(gcj::JniContext* ctx, void* obj, long long create, long long update, long long access);
-    void* IGNITE_CALL IgniteCacheWithAsync(gcj::JniContext* ctx, void* obj);
-    void* IGNITE_CALL IgniteCacheWithKeepPortable(gcj::JniContext* ctx, void* obj);
-    void IGNITE_CALL IgniteCacheClear(gcj::JniContext* ctx, void* obj);
-    void IGNITE_CALL IgniteCacheRemoveAll(gcj::JniContext* ctx, void* obj);
-    void* IGNITE_CALL IgniteCacheOutOpQueryCursor(gcj::JniContext* ctx, void* obj, int type, long long memPtr);
-    void* IGNITE_CALL IgniteCacheOutOpContinuousQuery(gcj::JniContext* ctx, void* obj, int type, long long memPtr);
-    void* IGNITE_CALL IgniteCacheIterator(gcj::JniContext* ctx, void* obj);
-    void* IGNITE_CALL IgniteCacheLocalIterator(gcj::JniContext* ctx, void* obj, int peekModes);
-    void IGNITE_CALL IgniteCacheEnterLock(gcj::JniContext* ctx, void* obj, long long id);
-    void IGNITE_CALL IgniteCacheExitLock(gcj::JniContext* ctx, void* obj, long long id);
-    bool IGNITE_CALL IgniteCacheTryEnterLock(gcj::JniContext* ctx, void* obj, long long id, long long timeout);
-    void IGNITE_CALL IgniteCacheCloseLock(gcj::JniContext* ctx, void* obj, long long id);
-    void IGNITE_CALL IgniteCacheRebalance(gcj::JniContext* ctx, void* obj, long long futId);
-    int IGNITE_CALL IgniteCacheSize(gcj::JniContext* ctx, void* obj, int peekModes, bool loc);
-
-    void IGNITE_CALL IgniteCacheStoreCallbackInvoke(gcj::JniContext* ctx, void* obj, long long memPtr);
-
-    void IGNITE_CALL IgniteComputeWithNoFailover(gcj::JniContext* ctx, void* obj);
-    void IGNITE_CALL IgniteComputeWithTimeout(gcj::JniContext* ctx, void* obj, long long timeout);
-    void* IGNITE_CALL IgniteComputeExecuteNative(gcj::JniContext* ctx, void* obj, long long taskPtr, long long topVer);
-
-    void IGNITE_CALL IgniteContinuousQueryClose(gcj::JniContext* ctx, void* obj);
-    void* IGNITE_CALL IgniteContinuousQueryGetInitialQueryCursor(gcj::JniContext* ctx, void* obj);
-
-    void IGNITE_CALL IgniteDataStreamerListenTopology(gcj::JniContext* ctx, void* obj, long long ptr);
-    bool IGNITE_CALL IgniteDataStreamerAllowOverwriteGet(gcj::JniContext* ctx, void* obj);
-    void IGNITE_CALL IgniteDataStreamerAllowOverwriteSet(gcj::JniContext* ctx, void* obj, bool val);
-    bool IGNITE_CALL IgniteDataStreamerSkipStoreGet(gcj::JniContext* ctx, void* obj);
-    void IGNITE_CALL IgniteDataStreamerSkipStoreSet(gcj::JniContext* ctx, void* obj, bool val);
-    int IGNITE_CALL IgniteDataStreamerPerNodeBufferSizeGet(gcj::JniContext* ctx, void* obj);
-    void IGNITE_CALL IgniteDataStreamerPerNodeBufferSizeSet(gcj::JniContext* ctx, void* obj, int val);
-    int IGNITE_CALL IgniteDataStreamerPerNodeParallelOperationsGet(gcj::JniContext* ctx, void* obj);
-    void IGNITE_CALL IgniteDataStreamerPerNodeParallelOperationsSet(gcj::JniContext* ctx, void* obj, int val);
-
-    void* IGNITE_CALL IgniteMessagingWithAsync(gcj::JniContext* ctx, void* obj);
-
-    void* IGNITE_CALL IgniteProjectionForOthers(gcj::JniContext* ctx, void* obj, void* prj);
-    void* IGNITE_CALL IgniteProjectionForRemotes(gcj::JniContext* ctx, void* obj);
-    void* IGNITE_CALL IgniteProjectionForDaemons(gcj::JniContext* ctx, void* obj);
-    void* IGNITE_CALL IgniteProjectionForRandom(gcj::JniContext* ctx, void* obj);
-    void* IGNITE_CALL IgniteProjectionForOldest(gcj::JniContext* ctx, void* obj);
-    void* IGNITE_CALL IgniteProjectionForYoungest(gcj::JniContext* ctx, void* obj);
-    void* IGNITE_CALL IgniteProjectionForServers(gcj::JniContext* ctx, void* obj);
-    void IGNITE_CALL IgniteProjectionResetMetrics(gcj::JniContext* ctx, void* obj);
-    void* IGNITE_CALL IgniteProjectionOutOpRet(gcj::JniContext* ctx, void* obj, int type, long long memPtr);
-
-    void IGNITE_CALL IgniteQueryCursorIterator(gcj::JniContext* ctx, void* obj);
-    void IGNITE_CALL IgniteQueryCursorClose(gcj::JniContext* ctx, void* obj);
-
-    long long IGNITE_CALL IgniteTransactionsStart(gcj::JniContext* ctx, void* obj, int concurrency, int isolation, long long timeout, int txSize);
-    int IGNITE_CALL IgniteTransactionsCommit(gcj::JniContext* ctx, void* obj, long long id);
-    void IGNITE_CALL IgniteTransactionsCommitAsync(gcj::JniContext* ctx, void* obj, long long id, long long futId);
-    int IGNITE_CALL IgniteTransactionsRollback(gcj::JniContext* ctx, void* obj, long long id);
-    void IGNITE_CALL IgniteTransactionsRollbackAsync(gcj::JniContext* ctx, void* obj, long long id, long long futId);
-    int IGNITE_CALL IgniteTransactionsClose(gcj::JniContext* ctx, void* obj, long long id);
-    int IGNITE_CALL IgniteTransactionsState(gcj::JniContext* ctx, void* obj, long long id);
-    bool IGNITE_CALL IgniteTransactionsSetRollbackOnly(gcj::JniContext* ctx, void* obj, long long id);
-    void IGNITE_CALL IgniteTransactionsResetMetrics(gcj::JniContext* ctx, void* obj);
-
-=======
->>>>>>> eaf8ae24
     void* IGNITE_CALL IgniteAcquire(gcj::JniContext* ctx, void* obj);
     void IGNITE_CALL IgniteRelease(void* obj);
 
