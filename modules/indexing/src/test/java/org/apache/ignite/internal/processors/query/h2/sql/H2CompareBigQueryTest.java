/*
 * Licensed to the Apache Software Foundation (ASF) under one or more
 * contributor license agreements.  See the NOTICE file distributed with
 * this work for additional information regarding copyright ownership.
 * The ASF licenses this file to You under the Apache License, Version 2.0
 * (the "License"); you may not use this file except in compliance with
 * the License.  You may obtain a copy of the License at
 *
 *      http://www.apache.org/licenses/LICENSE-2.0
 *
 * Unless required by applicable law or agreed to in writing, software
 * distributed under the License is distributed on an "AS IS" BASIS,
 * WITHOUT WARRANTIES OR CONDITIONS OF ANY KIND, either express or implied.
 * See the License for the specific language governing permissions and
 * limitations under the License.
 */

package org.apache.ignite.internal.processors.query.h2.sql;

import java.io.BufferedReader;
import java.io.InputStreamReader;
import java.io.Reader;
import java.io.Serializable;
import java.sql.Date;
import java.sql.PreparedStatement;
import java.sql.SQLException;
import java.sql.Statement;
import java.util.ArrayList;
import java.util.Collection;
import java.util.List;
import java.util.concurrent.atomic.AtomicInteger;
import org.apache.ignite.IgniteCache;
import org.apache.ignite.cache.CacheMode;
import org.apache.ignite.cache.affinity.AffinityKey;
import org.apache.ignite.cache.query.annotations.QuerySqlField;
import org.apache.ignite.configuration.IgniteConfiguration;

/**
 * Executes one big query (and subqueries of the big query) to compare query results from h2 database instance and
 * mixed ignite caches (replicated and partitioned) which have the same data models and data content.
 *
 *
 * <pre>
 *
 *  -------------------------------------> rootOrderId (virtual) <--------------------------
 *  |                                                                |                     |
 *  |                                                                |                     |
 *  |                                ---------------------           |                     |
 *  |  ------------------            --part.ReplaceOrder--           |                     |
 *  |  --part.CustOrder--            ---------------------           |                     |
 *  |  ------------------            -  id  PK           -           |                     |
 *  |  -  orderId  PK   - <--  <---> -  orderId          -           |                     |
 *  -- -  rootOrderId   -   |        -  rootOrderId      - -----------                     |
 *     -  origOrderId   -   |        -  refOrderId       -   // = origOrderId              |
 *     -  date          -   |        -  date             -                                 |
 *     -  alias         -   |        -  alias            -                                 |
 *     -  archSeq       -   |        -  archSeq          -          -------------------    |
 *     ------------------   |        ---------------------          ----repl.Exec------    |
 *                          |                                       -------------------    |
 *     -----------------    |                                       -  rootOrderId PK - ----
 *     ---part.Cancel---    |                                       -  date           -
 *     -----------------    |        ---------------------          -  execShares int -
 *     -  id       PK  -    |        --part.OrderParams---          -  price      int -
 *     -  refOrderId   - ---|        ---------------------          -  lastMkt    int -
 *     -  date         -    |        -  id  PK           -          -------------------
 *     -----------------    -------  - orderId           -
 *                                   - date              -
 *                                   - parentAlgo        -
 *                                   ---------------------
 *  </pre>
 *
 */
public class H2CompareBigQueryTest extends AbstractH2CompareQueryTest {
    /** Root order count. */
    private static final int ROOT_ORDER_CNT = 1000;

    /** Dates count. */
    private static final int DATES_CNT = 5;

    /** Full the big query. */
    private String bigQry = getBigQry();

    /** Cache cust ord. */
    private static IgniteCache<Integer, CustOrder> cacheCustOrd;

    /** Cache repl ord. */
    private static IgniteCache<AffinityKey, ReplaceOrder> cacheReplOrd;

    /** Cache ord parameter. */
    private static IgniteCache<AffinityKey, OrderParams> cacheOrdParam;

    /** Cache cancel. */
    private static IgniteCache<AffinityKey, Cancel> cacheCancel;

    /** Cache execute. */
    private static IgniteCache<Integer, Exec> cacheExec;

    /** {@inheritDoc} */
    @Override protected IgniteConfiguration getConfiguration(String gridName) throws Exception {
        IgniteConfiguration cfg = super.getConfiguration(gridName);

        cfg.setCacheConfiguration(
            cacheConfiguration("custord", CacheMode.PARTITIONED, Integer.class, CustOrder.class),
            cacheConfiguration("replord", CacheMode.PARTITIONED, AffinityKey.class, ReplaceOrder.class),
            cacheConfiguration("ordparam", CacheMode.PARTITIONED, AffinityKey.class, OrderParams.class),
            cacheConfiguration("cancel", CacheMode.PARTITIONED, AffinityKey.class, Cancel.class),
            cacheConfiguration("exec", CacheMode.REPLICATED, Integer.class, Exec.class));

        return cfg;
    }

    /** {@inheritDoc} */
    @Override protected void afterTestsStopped() throws Exception {
        super.afterTestsStopped();

        cacheCustOrd = null;
        cacheReplOrd = null;
        cacheOrdParam = null;
        cacheCancel = null;
        cacheExec = null;
    }

    /**
     * Extracts the big query from file.
     *
     * @return Big query.
     */
    private String getBigQry() {
        String res = "";

        Reader isr = new InputStreamReader(getClass().getResourceAsStream("bigQuery.sql"));

        try(BufferedReader reader = new BufferedReader(isr)) {
            for(String line; (line = reader.readLine()) != null; )
                if (!line.startsWith("--")) // Skip commented lines.
                    res += line + '\n';
        }
        catch (Throwable e) {
            e.printStackTrace();

            fail();
        }

        return res;
    }

    /**
     * @return Use colocated data.
     */
    private boolean useColocatedData() {
        return !distributedJoins();
    }

    /**
     * @return Whehter to use distrubutedJoins or not.
     */
    protected boolean distributedJoins() {
        return false;
    }

    /** {@inheritDoc} */
<<<<<<< HEAD
    @SuppressWarnings("unchecked")
    @Override protected void createCaches() {
        cacheCustOrd = ignite.cache("custord");
        cacheReplOrd = ignite.cache("replord");
        cacheOrdParam = ignite.cache("ordparam");
        cacheCancel = ignite.cache("cancel");
        cacheExec= ignite.cache("exec");
=======
    @Override protected void setIndexedTypes(CacheConfiguration<?, ?> cc, CacheMode mode) {
        if (mode == CacheMode.PARTITIONED)
            cc.setIndexedTypes(
                Integer.class, CustOrder.class,
                useColocatedData() ? AffinityKey.class : Integer.class, ReplaceOrder.class,
                useColocatedData() ? AffinityKey.class : Integer.class, OrderParams.class,
                useColocatedData() ? AffinityKey.class : Integer.class, Cancel.class
            );
        else if (mode == CacheMode.REPLICATED)
            cc.setIndexedTypes(
                Integer.class, Exec.class
            );
        else
            throw new IllegalStateException("mode: " + mode);
>>>>>>> b0450edc
    }

    /** {@inheritDoc} */
    @SuppressWarnings("unchecked")
    @Override protected void initCacheAndDbData() throws SQLException {
        final AtomicInteger idGen = new AtomicInteger();

        final Iterable<Integer> rootOrderIds = new ArrayList<Integer>(){{
            for (int i = 0; i < ROOT_ORDER_CNT; i++)
                add(idGen.incrementAndGet());
        }};

        final Date curDate = new Date(new java.util.Date().getTime());

        final List<Date> dates = new ArrayList<Date>(){{
            for (int i = 0; i < DATES_CNT; i++)
                add(new Date(curDate.getTime() - i * 24 * 60 * 60 * 1000)); // Minus i days.
        }};

        final Iterable<CustOrder> orders = new ArrayList<CustOrder>(){{
            for (int rootOrderId : rootOrderIds) {
                // Generate 1 - 5 orders for 1 root order.
                for (int i = 0; i < rootOrderId % 5; i++) {
                    int orderId = idGen.incrementAndGet();

                    CustOrder order = new CustOrder(orderId, rootOrderId, dates.get(orderId % dates.size()) ,
                        orderId % 2 == 0 ? "CUSTOM" : "OTHER", orderId);

                    add(order);

                    cacheCustOrd.put(order.orderId, order);

                    insertInDb(order);
                }
            }
        }};

        final Collection<OrderParams> params = new ArrayList<OrderParams>(){{
            for (CustOrder o : orders) {
                OrderParams op = new OrderParams(idGen.incrementAndGet(), o.orderId, o.date,
                    o.orderId % 2 == 0 ? "Algo 1" : "Algo 2");

                add(op);

<<<<<<< HEAD
                cacheOrdParam.put(op.key(), op);
=======
                pCache.put(op.key(useColocatedData()), op);
>>>>>>> b0450edc

                insertInDb(op);
            }
        }};

        final Collection<ReplaceOrder> replaces = new ArrayList<ReplaceOrder>(){{
            for (CustOrder o : orders) {
                if (o.orderId % 7 == 0) {
                    ReplaceOrder replace = new ReplaceOrder(idGen.incrementAndGet(), o.orderId, o.rootOrderId, o.alias,
                        new Date(o.date.getTime() + 12 * 60 * 60 * 1000), o.orderId); // Plus a half of day.

                    add(replace);

<<<<<<< HEAD
                    cacheReplOrd.put(replace.key(), replace);
=======
                    pCache.put(replace.key(useColocatedData()), replace);
>>>>>>> b0450edc

                    insertInDb(replace);
                }
            }
        }};

        final Collection<Cancel> cancels = new ArrayList<Cancel>(){{
            for (CustOrder o : orders) {
                if (o.orderId % 9 == 0) {
                    Cancel c = new Cancel(idGen.incrementAndGet(), o.orderId,
                        new Date(o.date.getTime() + 12 * 60 * 60 * 1000));// Plus a half of day.

                    add(c);

<<<<<<< HEAD
                    cacheCancel.put(c.key(), c);
=======
                    pCache.put(c.key(useColocatedData()), c);
>>>>>>> b0450edc

                    insertInDb(c);
                }
            }
        }};

        final Collection<Exec> execs = new ArrayList<Exec>(){{
            for (int rootOrderId : rootOrderIds) {
                int execShares = 10000 + rootOrderId;
                int price = 1000 + rootOrderId;
                int latsMkt = 3000 + rootOrderId;

                Exec exec = new Exec(rootOrderId, dates.get(rootOrderId % dates.size()), execShares, price, latsMkt);

                add(exec);

                cacheExec.put(exec.rootOrderId, exec);

                insertInDb(exec);
            }
        }};
    }

    /**
     * @throws Exception If failed.
     */
    @Override protected void checkAllDataEquals() throws Exception {
        compareQueryRes0(cacheCustOrd, "select _key, _val, date, orderId, rootOrderId, alias, archSeq, origOrderId " +
            "from \"custord\".CustOrder");
        compareQueryRes0(cacheReplOrd, "select _key, _val, id, date, orderId, rootOrderId, alias, archSeq, refOrderId " +
            "from \"replord\".ReplaceOrder");
        compareQueryRes0(cacheOrdParam, "select _key, _val, id, date, orderId, parentAlgo from \"ordparam\".OrderParams\n");
        compareQueryRes0(cacheCancel, "select _key, _val, id, date, refOrderId from \"cancel\".Cancel\n");
        compareQueryRes0(cacheExec, "select _key, _val, date, rootOrderId, execShares, price, lastMkt from \"exec\".Exec\n");
    }

    /**
     * @throws Exception If failed.
     */
    public void testBigQuery() throws Exception {
<<<<<<< HEAD
        List<List<?>> res = compareQueryRes0(cacheCustOrd, bigQry);
        
=======
        List<List<?>> res = compareQueryRes0(pCache, bigQry, distributedJoins(), new Object[0], Ordering.RANDOM);

>>>>>>> b0450edc
        assertTrue(!res.isEmpty()); // Ensure we set good testing data at database.
    }

    /** {@inheritDoc} */
    @Override protected Statement initializeH2Schema() throws SQLException {
        Statement st = super.initializeH2Schema();

<<<<<<< HEAD
        st.execute("CREATE SCHEMA \"custord\"");
        st.execute("CREATE SCHEMA \"replord\"");
        st.execute("CREATE SCHEMA \"ordparam\"");
        st.execute("CREATE SCHEMA \"cancel\"");
        st.execute("CREATE SCHEMA \"exec\"");

        st.execute("create table \"custord\".CustOrder" +
=======
        final String keyType = useColocatedData() ? "other" : "int";

        st.execute("create table \"part\".CustOrder" +
>>>>>>> b0450edc
            "  (" +
            "  _key int not null," +
            "  _val other not null," +
            "  orderId int unique," +
            "  rootOrderId int," +
            "  origOrderId int," +
            "  archSeq int," +
            "  date Date, " +
            "  alias varchar(255)" +
            "  )");

        st.execute("create table \"replord\".ReplaceOrder" +
            "  (" +
            "  _key " + keyType + " not null," +
            "  _val other not null," +
            "  id int unique," +
            "  orderId int ," +
            "  rootOrderId int," +
            "  refOrderId int," +
            "  archSeq int," +
            "  date Date, " +
            "  alias varchar(255)" +
            "  )");

        st.execute("create table \"ordparam\".OrderParams" +
            "  (" +
            "  _key " + keyType + " not null," +
            "  _val other not null," +
            "  id int unique," +
            "  orderId int ," +
            "  date Date, " +
            "  parentAlgo varchar(255)" +
            "  )");

        st.execute("create table \"cancel\".Cancel" +
            "  (" +
            "  _key " + keyType + " not null," +
            "  _val other not null," +
            "  id int unique," +
            "  date Date, " +
            "  refOrderId int" +
            "  )");

        st.execute("create table \"exec\".Exec" +
            "  (" +
            "  _key int not null," +
            "  _val other not null," +
            "  rootOrderId int unique," +
            "  date Date, " +
            "  execShares int," +
            "  price int," +
            "  lastMkt int" +
            "  )");

        conn.commit();

        return st;
    }

    /**
     * Insert {@link CustOrder} at h2 database.
     *
     * @param o CustOrder.
     */
    private void insertInDb(CustOrder o) throws SQLException {
        try(PreparedStatement st = conn.prepareStatement(
            "insert into \"custord\".CustOrder (_key, _val, orderId, rootOrderId, date, alias, archSeq, origOrderId) " +
                "values(?, ?, ?, ?, ?, ?, ?, ?)")) {
            int i = 0;

            st.setObject(++i, o.orderId);
            st.setObject(++i, o);
            st.setObject(++i, o.orderId);
            st.setObject(++i, o.rootOrderId);
            st.setObject(++i, o.date);
            st.setObject(++i, o.alias);
            st.setObject(++i, o.archSeq);
            st.setObject(++i, o.origOrderId);

            st.executeUpdate();
        }
    }

    /**
     * Insert {@link ReplaceOrder} at h2 database.
     *
     * @param o ReplaceOrder.
     */
    private void insertInDb(ReplaceOrder o) throws SQLException {
        try(PreparedStatement st = conn.prepareStatement(
            "insert into \"replord\".ReplaceOrder (_key, _val, id, orderId, rootOrderId, date, alias, archSeq, refOrderId) " +
                "values(?, ?, ?, ?, ?, ?, ?, ?, ?)")) {
            int i = 0;

            st.setObject(++i, o.key(useColocatedData()));
            st.setObject(++i, o);
            st.setObject(++i, o.id);
            st.setObject(++i, o.orderId);
            st.setObject(++i, o.rootOrderId);
            st.setObject(++i, o.date);
            st.setObject(++i, o.alias);
            st.setObject(++i, o.archSeq);
            st.setObject(++i, o.refOrderId);

            st.executeUpdate();
        }
    }

    /**
     * Insert {@link OrderParams} at h2 database.
     *
     * @param o OrderParams.
     */
    private void insertInDb(OrderParams o) throws SQLException {
        try(PreparedStatement st = conn.prepareStatement(
            "insert into \"ordparam\".OrderParams (_key, _val, id, date, orderId, parentAlgo) values(?, ?, ?, ?, ?, ?)")) {
            int i = 0;

            st.setObject(++i, o.key(useColocatedData()));
            st.setObject(++i, o);
            st.setObject(++i, o.id);
            st.setObject(++i, o.date);
            st.setObject(++i, o.orderId);
            st.setObject(++i, o.parentAlgo);

           st.executeUpdate();
        }
    }

    /**
     * Insert {@link Cancel} at h2 database.
     *
     * @param o Cancel.
     */
    private void insertInDb(Cancel o) throws SQLException {
        try(PreparedStatement st = conn.prepareStatement(
            "insert into \"cancel\".Cancel (_key, _val, id, date, refOrderId) values(?, ?, ?, ?, ?)")) {
            int i = 0;

            st.setObject(++i, o.key(useColocatedData()));
            st.setObject(++i, o);
            st.setObject(++i, o.id);
            st.setObject(++i, o.date);
            st.setObject(++i, o.refOrderId);

            st.executeUpdate();
        }
    }

    /**
     * Insert {@link Exec} at h2 database.
     *
     * @param o Execution.
     */
    private void insertInDb(Exec o) throws SQLException {
        try(PreparedStatement st = conn.prepareStatement(
            "insert into \"exec\".Exec (_key, _val, date, rootOrderId, execShares, price, lastMkt) " +
                "values(?, ?, ?, ?, ?, ?, ?)")) {
            int i = 0;

            st.setObject(++i, o.rootOrderId);
            st.setObject(++i, o);
            st.setObject(++i, o.date);
            st.setObject(++i, o.rootOrderId);
            st.setObject(++i, o.execShares);
            st.setObject(++i, o.price);
            st.setObject(++i, o.lastMkt);

            st.executeUpdate();
        }
    }

    /**
     * Custom Order.
     */
    static class CustOrder implements Serializable {
        /** Primary key. */
        @QuerySqlField(index = true)
        private int orderId;

        /** Root order ID*/
        @QuerySqlField
        private int rootOrderId;

        /** Orig order ID*/
        @QuerySqlField
        private int origOrderId;

        /** Date */
        @QuerySqlField
        private Date date ;

        /**  */
        @QuerySqlField
        private String alias = "CUSTOM";

        /**  */
        @QuerySqlField
        private int archSeq = 11; // TODO: use it.

        /**
         * @param orderId Order id.
         * @param rootOrderId Root order id.
         * @param date Date.
         * @param alias Alias.
         * @param origOrderId Orig order id.
         */
        CustOrder(int orderId, int rootOrderId, Date date, String alias, int origOrderId) {
            this.orderId = orderId;
            this.rootOrderId = rootOrderId;
            this.origOrderId = origOrderId;
            this.date = date;
            this.alias = alias;
        }

        /** {@inheritDoc} */
        @Override public boolean equals(Object o) {
            return this == o || o instanceof CustOrder && orderId == ((CustOrder)o).orderId;
        }

        /** {@inheritDoc} */
        @Override public int hashCode() {
            return orderId;
        }
    }

    /**
     * Replace Order.
     */
    static class ReplaceOrder implements Serializable {
        /** Primary key. */
        @QuerySqlField(index = true)
        private int id;

        /** Order id. */
        @QuerySqlField(index = true)
        private int orderId;

        /** Root order ID*/
        @QuerySqlField
        private int rootOrderId;

        /** Ref order ID*/
        @QuerySqlField
        private int refOrderId;

        /** Date */
        @QuerySqlField
        private Date date ;

        /**  */
        @QuerySqlField
        private String alias = "CUSTOM";

        /**  */
        @QuerySqlField
        private int archSeq = 111; // TODO: use it.

        /**
         * @param id Id.
         * @param orderId Order id.
         * @param rootOrderId Root order id.
         * @param alias Alias.
         * @param date Date.
         * @param refOrderId Reference order id.
         */
        ReplaceOrder(int id, int orderId, int rootOrderId, String alias, Date date, int refOrderId) {
            this.id = id;
            this.orderId = orderId;
            this.rootOrderId = rootOrderId;
            this.refOrderId = refOrderId;
            this.date = date;
            this.alias = alias;
        }

        /**
         * @param useColocatedData Use colocated data.
         * @return Key.
         */
        public Object key(boolean useColocatedData) {
            return useColocatedData ? new AffinityKey<>(id, orderId) : id;
        }

        /** {@inheritDoc} */
        @Override public boolean equals(Object o) {
            return this == o || o instanceof ReplaceOrder && id == ((ReplaceOrder)o).id;
        }

        /** {@inheritDoc} */
        @Override public int hashCode() {
            return id;
        }
    }

    /**
     * Order params.
     */
    static class OrderParams implements Serializable {
        /** Primary key. */
        @QuerySqlField(index = true)
        private int id;

        /** Order id. */
        @QuerySqlField(index = true)
        private int orderId;

        /** Date */
        @QuerySqlField
        private Date date ;

        /**  */
        @QuerySqlField
        private String parentAlgo = "CUSTOM_ALGO";

        /**
         * @param id Id.
         * @param orderId Order id.
         * @param date Date.
         * @param parentAlgo Parent algo.
         */
        OrderParams(int id, int orderId, Date date, String parentAlgo) {
            this.id = id;
            this.orderId = orderId;
            this.date = date;
            this.parentAlgo = parentAlgo;
        }

        /**
         * @param useColocatedData Use colocated data.*
         * @return Key.
         */
        public Object key(boolean useColocatedData) {
            return useColocatedData ? new AffinityKey<>(id, orderId) : id;
        }

        /** {@inheritDoc} */
        @Override public boolean equals(Object o) {
            return this == o || o instanceof OrderParams && id == ((OrderParams)o).id;
        }

        /** {@inheritDoc} */
        @Override public int hashCode() {
            return id;
        }
    }

    /**
     * Cancel Order.
     */
    static class Cancel implements Serializable {
        /** Primary key. */
        @QuerySqlField(index = true)
        private int id;

        /** Order id. */
        @QuerySqlField(index = true)
        private int refOrderId;

        /** Date */
        @QuerySqlField
        private Date date;

        /**
         * @param id ID.
         * @param refOrderId Reference order id.
         * @param date Date.
         */
        Cancel(int id, int refOrderId, Date date) {
            this.id = id;
            this.refOrderId = refOrderId;
            this.date = date;
        }

        /**
         * @param useColocatedData Use colocated data.
         * @return Key.
         */
        public Object key(boolean useColocatedData) {
            return useColocatedData ? new AffinityKey<>(id, refOrderId) : id;
        }

        /** {@inheritDoc} */
        @Override public boolean equals(Object o) {
            return this == o || o instanceof Cancel && id == ((Cancel)o).id;
        }

        /** {@inheritDoc} */
        @Override public int hashCode() {
            return id;
        }
    }

    /**
     * Execute information about root query.
     */
    static class Exec implements Serializable {
        /** Primary key. */
        @QuerySqlField
        private int rootOrderId;

        /** Date */
        @QuerySqlField
        private Date date ;

        /** */
        @QuerySqlField
        private int execShares;

        /** */
        @QuerySqlField
        private int price;

        /** */
        @QuerySqlField
        private int lastMkt;

        /**
         * @param rootOrderId Root order id.
         * @param date Date.
         * @param execShares Execute shares.
         * @param price Price.
         * @param lastMkt Last mkt.
         */
        Exec(int rootOrderId, Date date, int execShares, int price, int lastMkt) {
            this.rootOrderId = rootOrderId;
            this.date = date;
            this.execShares = execShares;
            this.price = price;
            this.lastMkt = lastMkt;
        }

        /** {@inheritDoc} */
        @Override public boolean equals(Object o) {
            return this == o || o instanceof Exec && rootOrderId == ((Exec)o).rootOrderId;
        }

        /** {@inheritDoc} */
        @Override public int hashCode() {
            return rootOrderId;
        }
    }
}<|MERGE_RESOLUTION|>--- conflicted
+++ resolved
@@ -101,9 +101,9 @@
 
         cfg.setCacheConfiguration(
             cacheConfiguration("custord", CacheMode.PARTITIONED, Integer.class, CustOrder.class),
-            cacheConfiguration("replord", CacheMode.PARTITIONED, AffinityKey.class, ReplaceOrder.class),
-            cacheConfiguration("ordparam", CacheMode.PARTITIONED, AffinityKey.class, OrderParams.class),
-            cacheConfiguration("cancel", CacheMode.PARTITIONED, AffinityKey.class, Cancel.class),
+            cacheConfiguration("replord", CacheMode.PARTITIONED, useColocatedData() ? AffinityKey.class : Integer.class, ReplaceOrder.class),
+            cacheConfiguration("ordparam", CacheMode.PARTITIONED, useColocatedData() ? AffinityKey.class : Integer.class, OrderParams.class),
+            cacheConfiguration("cancel", CacheMode.PARTITIONED, useColocatedData() ? AffinityKey.class : Integer.class, Cancel.class),
             cacheConfiguration("exec", CacheMode.REPLICATED, Integer.class, Exec.class));
 
         return cfg;
@@ -159,7 +159,6 @@
     }
 
     /** {@inheritDoc} */
-<<<<<<< HEAD
     @SuppressWarnings("unchecked")
     @Override protected void createCaches() {
         cacheCustOrd = ignite.cache("custord");
@@ -167,22 +166,6 @@
         cacheOrdParam = ignite.cache("ordparam");
         cacheCancel = ignite.cache("cancel");
         cacheExec= ignite.cache("exec");
-=======
-    @Override protected void setIndexedTypes(CacheConfiguration<?, ?> cc, CacheMode mode) {
-        if (mode == CacheMode.PARTITIONED)
-            cc.setIndexedTypes(
-                Integer.class, CustOrder.class,
-                useColocatedData() ? AffinityKey.class : Integer.class, ReplaceOrder.class,
-                useColocatedData() ? AffinityKey.class : Integer.class, OrderParams.class,
-                useColocatedData() ? AffinityKey.class : Integer.class, Cancel.class
-            );
-        else if (mode == CacheMode.REPLICATED)
-            cc.setIndexedTypes(
-                Integer.class, Exec.class
-            );
-        else
-            throw new IllegalStateException("mode: " + mode);
->>>>>>> b0450edc
     }
 
     /** {@inheritDoc} */
@@ -227,11 +210,7 @@
 
                 add(op);
 
-<<<<<<< HEAD
-                cacheOrdParam.put(op.key(), op);
-=======
                 pCache.put(op.key(useColocatedData()), op);
->>>>>>> b0450edc
 
                 insertInDb(op);
             }
@@ -245,11 +224,7 @@
 
                     add(replace);
 
-<<<<<<< HEAD
-                    cacheReplOrd.put(replace.key(), replace);
-=======
                     pCache.put(replace.key(useColocatedData()), replace);
->>>>>>> b0450edc
 
                     insertInDb(replace);
                 }
@@ -264,11 +239,7 @@
 
                     add(c);
 
-<<<<<<< HEAD
-                    cacheCancel.put(c.key(), c);
-=======
                     pCache.put(c.key(useColocatedData()), c);
->>>>>>> b0450edc
 
                     insertInDb(c);
                 }
@@ -309,13 +280,8 @@
      * @throws Exception If failed.
      */
     public void testBigQuery() throws Exception {
-<<<<<<< HEAD
-        List<List<?>> res = compareQueryRes0(cacheCustOrd, bigQry);
-        
-=======
-        List<List<?>> res = compareQueryRes0(pCache, bigQry, distributedJoins(), new Object[0], Ordering.RANDOM);
-
->>>>>>> b0450edc
+        List<List<?>> res = compareQueryRes0(cacheCustOrd, pCache, bigQry, distributedJoins(), new Object[0], Ordering.RANDOM);
+
         assertTrue(!res.isEmpty()); // Ensure we set good testing data at database.
     }
 
@@ -323,19 +289,15 @@
     @Override protected Statement initializeH2Schema() throws SQLException {
         Statement st = super.initializeH2Schema();
 
-<<<<<<< HEAD
         st.execute("CREATE SCHEMA \"custord\"");
         st.execute("CREATE SCHEMA \"replord\"");
         st.execute("CREATE SCHEMA \"ordparam\"");
         st.execute("CREATE SCHEMA \"cancel\"");
         st.execute("CREATE SCHEMA \"exec\"");
 
+        final String keyType = useColocatedData() ? "other" : "int";
+
         st.execute("create table \"custord\".CustOrder" +
-=======
-        final String keyType = useColocatedData() ? "other" : "int";
-
-        st.execute("create table \"part\".CustOrder" +
->>>>>>> b0450edc
             "  (" +
             "  _key int not null," +
             "  _val other not null," +
