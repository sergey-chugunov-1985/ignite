/*
 * Licensed to the Apache Software Foundation (ASF) under one or more
 * contributor license agreements.  See the NOTICE file distributed with
 * this work for additional information regarding copyright ownership.
 * The ASF licenses this file to You under the Apache License, Version 2.0
 * (the "License"); you may not use this file except in compliance with
 * the License.  You may obtain a copy of the License at
 *
 *      http://www.apache.org/licenses/LICENSE-2.0
 *
 * Unless required by applicable law or agreed to in writing, software
 * distributed under the License is distributed on an "AS IS" BASIS,
 * WITHOUT WARRANTIES OR CONDITIONS OF ANY KIND, either express or implied.
 * See the License for the specific language governing permissions and
 * limitations under the License.
 */

package org.apache.ignite.testsuites;

import junit.framework.TestSuite;
import org.apache.ignite.internal.processors.cache.CacheLocalQueryDetailMetricsSelfTest;
import org.apache.ignite.internal.processors.cache.CacheLocalQueryMetricsSelfTest;
import org.apache.ignite.internal.processors.cache.CacheOffheapBatchIndexingSingleTypeTest;
import org.apache.ignite.internal.processors.cache.CachePartitionedQueryDetailMetricsDistributedSelfTest;
import org.apache.ignite.internal.processors.cache.CachePartitionedQueryDetailMetricsLocalSelfTest;
import org.apache.ignite.internal.processors.cache.CachePartitionedQueryMetricsDistributedSelfTest;
import org.apache.ignite.internal.processors.cache.CachePartitionedQueryMetricsLocalSelfTest;
import org.apache.ignite.internal.processors.cache.CacheQueryEvictDataLostTest;
import org.apache.ignite.internal.processors.cache.CacheQueryNewClientSelfTest;
import org.apache.ignite.internal.processors.cache.CacheReplicatedQueryDetailMetricsDistributedSelfTest;
import org.apache.ignite.internal.processors.cache.CacheReplicatedQueryDetailMetricsLocalSelfTest;
import org.apache.ignite.internal.processors.cache.CacheReplicatedQueryMetricsDistributedSelfTest;
import org.apache.ignite.internal.processors.cache.CacheReplicatedQueryMetricsLocalSelfTest;
import org.apache.ignite.internal.processors.cache.CacheSqlQueryValueCopySelfTest;
import org.apache.ignite.internal.processors.cache.GridCacheCrossCacheQuerySelfTest;
import org.apache.ignite.internal.processors.cache.GridCacheQueryIndexDisabledSelfTest;
import org.apache.ignite.internal.processors.cache.GridCacheQueryIndexingDisabledSelfTest;
import org.apache.ignite.internal.processors.cache.GridCacheQueryInternalKeysSelfTest;
import org.apache.ignite.internal.processors.cache.GridCacheQuerySerializationSelfTest;
import org.apache.ignite.internal.processors.cache.IgniteBinaryObjectFieldsQuerySelfTest;
import org.apache.ignite.internal.processors.cache.IgniteBinaryObjectLocalQueryArgumentsTest;
import org.apache.ignite.internal.processors.cache.IgniteBinaryObjectQueryArgumentsTest;
import org.apache.ignite.internal.processors.cache.IgniteBinaryWrappedObjectFieldsQuerySelfTest;
import org.apache.ignite.internal.processors.cache.IgniteCacheCollocatedQuerySelfTest;
import org.apache.ignite.internal.processors.cache.IgniteCacheDeleteSqlQuerySelfTest;
import org.apache.ignite.internal.processors.cache.IgniteCacheDuplicateEntityConfigurationSelfTest;
import org.apache.ignite.internal.processors.cache.IgniteCacheFieldsQueryNoDataSelfTest;
import org.apache.ignite.internal.processors.cache.IgniteCacheInsertSqlQuerySelfTest;
import org.apache.ignite.internal.processors.cache.IgniteCacheJoinPartitionedAndReplicatedTest;
import org.apache.ignite.internal.processors.cache.IgniteCacheJoinQueryWithAffinityKeyTest;
import org.apache.ignite.internal.processors.cache.IgniteCacheLargeResultSelfTest;
import org.apache.ignite.internal.processors.cache.IgniteCacheMergeSqlQuerySelfTest;
import org.apache.ignite.internal.processors.cache.IgniteCacheMultipleIndexedTypesTest;
import org.apache.ignite.internal.processors.cache.IgniteCacheNoClassQuerySelfTest;
import org.apache.ignite.internal.processors.cache.IgniteCacheOffheapEvictQueryTest;
import org.apache.ignite.internal.processors.cache.IgniteCacheOffheapIndexScanTest;
import org.apache.ignite.internal.processors.cache.IgniteCacheP2pUnmarshallingQueryErrorTest;
import org.apache.ignite.internal.processors.cache.IgniteCachePrimitiveFieldsQuerySelfTest;
import org.apache.ignite.internal.processors.cache.IgniteCacheQueryH2IndexingLeakTest;
import org.apache.ignite.internal.processors.cache.IgniteCacheQueryIndexSelfTest;
import org.apache.ignite.internal.processors.cache.IgniteCacheQueryLoadSelfTest;
import org.apache.ignite.internal.processors.cache.IgniteCacheUpdateSqlQuerySelfTest;
import org.apache.ignite.internal.processors.cache.IgniteCrossCachesJoinsQueryTest;
import org.apache.ignite.internal.processors.cache.IncorrectQueryEntityTest;
import org.apache.ignite.internal.processors.cache.QueryEntityCaseMismatchTest;
import org.apache.ignite.internal.processors.cache.SqlFieldsQuerySelfTest;
import org.apache.ignite.internal.processors.cache.distributed.near.IgniteCacheAtomicFieldsQuerySelfTest;
import org.apache.ignite.internal.processors.cache.distributed.near.IgniteCacheAtomicNearEnabledFieldsQuerySelfTest;
import org.apache.ignite.internal.processors.cache.distributed.near.IgniteCacheAtomicNearEnabledQuerySelfTest;
import org.apache.ignite.internal.processors.cache.distributed.near.IgniteCacheAtomicQuerySelfTest;
import org.apache.ignite.internal.processors.cache.distributed.near.IgniteCacheDistributedPartitionQueryNodeRestartsSelfTest;
import org.apache.ignite.internal.processors.cache.distributed.near.IgniteCacheDistributedPartitionQuerySelfTest;
import org.apache.ignite.internal.processors.cache.distributed.near.IgniteCacheDistributedQueryCancelSelfTest;
import org.apache.ignite.internal.processors.cache.distributed.near.IgniteCachePartitionedFieldsQueryP2PEnabledSelfTest;
import org.apache.ignite.internal.processors.cache.distributed.near.IgniteCachePartitionedFieldsQuerySelfTest;
import org.apache.ignite.internal.processors.cache.distributed.near.IgniteCachePartitionedQueryP2PDisabledSelfTest;
import org.apache.ignite.internal.processors.cache.distributed.near.IgniteCachePartitionedQuerySelfTest;
import org.apache.ignite.internal.processors.cache.distributed.near.IgniteCachePartitionedSnapshotEnabledQuerySelfTest;
import org.apache.ignite.internal.processors.cache.distributed.near.IgniteCacheQueryAbstractDistributedJoinSelfTest;
import org.apache.ignite.internal.processors.cache.distributed.near.IgniteCacheDistributedPartitionQueryConfigurationSelfTest;
import org.apache.ignite.internal.processors.cache.distributed.near.IgniteCacheQueryNoRebalanceSelfTest;
import org.apache.ignite.internal.processors.cache.distributed.replicated.IgniteCacheReplicatedFieldsQueryP2PEnabledSelfTest;
import org.apache.ignite.internal.processors.cache.distributed.replicated.IgniteCacheReplicatedFieldsQueryROSelfTest;
import org.apache.ignite.internal.processors.cache.distributed.replicated.IgniteCacheReplicatedFieldsQuerySelfTest;
import org.apache.ignite.internal.processors.cache.distributed.replicated.IgniteCacheReplicatedQueryP2PDisabledSelfTest;
import org.apache.ignite.internal.processors.cache.distributed.replicated.IgniteCacheReplicatedQuerySelfTest;
import org.apache.ignite.internal.processors.cache.index.DuplicateKeyValueClassesSelfTest;
import org.apache.ignite.internal.processors.cache.index.H2DynamicIndexAtomicPartitionedNearSelfTest;
import org.apache.ignite.internal.processors.cache.index.H2DynamicIndexAtomicPartitionedSelfTest;
import org.apache.ignite.internal.processors.cache.index.H2DynamicIndexAtomicReplicatedSelfTest;
import org.apache.ignite.internal.processors.cache.index.H2DynamicIndexTransactionalPartitionedNearSelfTest;
import org.apache.ignite.internal.processors.cache.index.H2DynamicIndexTransactionalPartitionedSelfTest;
import org.apache.ignite.internal.processors.cache.index.H2DynamicIndexTransactionalReplicatedSelfTest;
import org.apache.ignite.internal.processors.cache.index.DynamicIndexClientBasicSelfTest;
import org.apache.ignite.internal.processors.cache.index.DynamicIndexServerCoordinatorBasicSelfTest;
import org.apache.ignite.internal.processors.cache.index.DynamicIndexServerNodeFIlterBasicSelfTest;
import org.apache.ignite.internal.processors.cache.index.DynamicIndexServerNodeFilterCoordinatorBasicSelfTest;
import org.apache.ignite.internal.processors.cache.index.DynamicIndexServerBasicSelfTest;
import org.apache.ignite.internal.processors.cache.index.QueryEntityValidationSelfTest;
import org.apache.ignite.internal.processors.cache.index.SchemaExchangeSelfTest;
import org.apache.ignite.internal.processors.cache.local.IgniteCacheLocalAtomicQuerySelfTest;
import org.apache.ignite.internal.processors.cache.local.IgniteCacheLocalFieldsQuerySelfTest;
import org.apache.ignite.internal.processors.cache.local.IgniteCacheLocalQueryCancelOrTimeoutSelfTest;
import org.apache.ignite.internal.processors.cache.local.IgniteCacheLocalQuerySelfTest;
import org.apache.ignite.internal.processors.cache.query.GridCacheQueryTransformerSelfTest;
import org.apache.ignite.internal.processors.cache.query.IgniteCacheQueryCacheDestroySelfTest;
import org.apache.ignite.internal.processors.cache.query.IndexingSpiQuerySelfTest;
import org.apache.ignite.internal.processors.cache.query.IndexingSpiQueryTxSelfTest;
import org.apache.ignite.internal.processors.query.IgniteQueryDedicatedPoolTest;
import org.apache.ignite.internal.processors.query.IgniteSqlEntryCacheModeAgnosticTest;
import org.apache.ignite.internal.processors.query.IgniteSqlKeyValueFieldsTest;
import org.apache.ignite.internal.processors.query.IgniteSqlSchemaIndexingTest;
import org.apache.ignite.internal.processors.query.IgniteSqlSegmentedIndexMultiNodeSelfTest;
import org.apache.ignite.internal.processors.query.IgniteSqlSegmentedIndexSelfTest;
import org.apache.ignite.internal.processors.query.IgniteSqlSplitterSelfTest;
import org.apache.ignite.internal.processors.query.h2.GridH2IndexingInMemSelfTest;
import org.apache.ignite.internal.processors.query.h2.GridH2IndexingOffheapSelfTest;
import org.apache.ignite.internal.processors.query.h2.IgniteSqlQueryMinMaxTest;
import org.apache.ignite.internal.processors.query.h2.sql.BaseH2CompareQueryTest;
import org.apache.ignite.internal.processors.query.h2.sql.GridQueryParsingTest;
import org.apache.ignite.internal.processors.query.h2.sql.H2CompareBigQueryDistributedJoinsTest;
import org.apache.ignite.internal.processors.query.h2.sql.H2CompareBigQueryTest;
import org.apache.ignite.spi.communication.tcp.GridOrderedMessageCancelSelfTest;
import org.apache.ignite.testframework.IgniteTestSuite;

/**
 * Test suite for cache queries.
 */
public class IgniteCacheQuerySelfTestSuite extends TestSuite {
    /**
     * @return Test suite.
     * @throws Exception If failed.
     */
    public static TestSuite suite() throws Exception {
        IgniteTestSuite suite = new IgniteTestSuite("Ignite Cache Queries Test Suite");

        // Misc tests.
<<<<<<< HEAD
=======
        // TODO: Enable when IGNITE-1094 is fixed.
        // suite.addTest(new TestSuite(QueryEntityValidationSelfTest.class));
>>>>>>> a04aa10a
        suite.addTest(new TestSuite(DuplicateKeyValueClassesSelfTest.class));

        // Dynamic index create/drop tests.
        suite.addTest(new TestSuite(SchemaExchangeSelfTest.class));

        suite.addTest(new TestSuite(DynamicIndexServerCoordinatorBasicSelfTest.class));
        suite.addTest(new TestSuite(DynamicIndexServerBasicSelfTest.class));
        suite.addTest(new TestSuite(DynamicIndexServerNodeFilterCoordinatorBasicSelfTest.class));
        suite.addTest(new TestSuite(DynamicIndexServerNodeFIlterBasicSelfTest.class));
        suite.addTest(new TestSuite(DynamicIndexClientBasicSelfTest.class));

        // H2 tests.

        // TODO: IGNITE-4994: Restore mock.
        // suite.addTest(new TestSuite(GridH2TableSelfTest.class));

        suite.addTest(new TestSuite(GridH2IndexingInMemSelfTest.class));
        suite.addTest(new TestSuite(GridH2IndexingOffheapSelfTest.class));

        // Parsing
        suite.addTestSuite(GridQueryParsingTest.class);

        // Config.
        suite.addTestSuite(IgniteCacheDuplicateEntityConfigurationSelfTest.class);
        suite.addTestSuite(IncorrectQueryEntityTest.class);

        // Queries tests.
        suite.addTestSuite(IgniteSqlSplitterSelfTest.class);
        suite.addTestSuite(IgniteSqlSegmentedIndexSelfTest.class);
        suite.addTestSuite(IgniteSqlSegmentedIndexMultiNodeSelfTest.class);
        suite.addTestSuite(IgniteSqlSchemaIndexingTest.class);
        suite.addTestSuite(GridCacheQueryIndexDisabledSelfTest.class);
        suite.addTestSuite(IgniteCacheQueryLoadSelfTest.class);
        suite.addTestSuite(IgniteCacheLocalQuerySelfTest.class);
        suite.addTestSuite(IgniteCacheLocalAtomicQuerySelfTest.class);
        suite.addTestSuite(IgniteCacheReplicatedQuerySelfTest.class);
        suite.addTestSuite(IgniteCacheReplicatedQueryP2PDisabledSelfTest.class);
        suite.addTestSuite(IgniteCachePartitionedQuerySelfTest.class);
        suite.addTestSuite(IgniteCachePartitionedSnapshotEnabledQuerySelfTest.class);
        suite.addTestSuite(IgniteCacheAtomicQuerySelfTest.class);
        suite.addTestSuite(IgniteCacheAtomicNearEnabledQuerySelfTest.class);
        suite.addTestSuite(IgniteCachePartitionedQueryP2PDisabledSelfTest.class);

        suite.addTestSuite(IgniteCacheQueryIndexSelfTest.class);
        suite.addTestSuite(IgniteCacheCollocatedQuerySelfTest.class);
        suite.addTestSuite(IgniteCacheLargeResultSelfTest.class);
        suite.addTestSuite(GridCacheQueryInternalKeysSelfTest.class);

        suite.addTestSuite(IgniteCacheOffheapEvictQueryTest.class);
        suite.addTestSuite(IgniteCacheOffheapIndexScanTest.class);

        suite.addTestSuite(IgniteCacheQueryAbstractDistributedJoinSelfTest.class);

        suite.addTestSuite(GridCacheCrossCacheQuerySelfTest.class);
        suite.addTestSuite(GridCacheQuerySerializationSelfTest.class);
        suite.addTestSuite(IgniteBinaryObjectFieldsQuerySelfTest.class);
        suite.addTestSuite(IgniteBinaryWrappedObjectFieldsQuerySelfTest.class);
        suite.addTestSuite(IgniteCacheQueryH2IndexingLeakTest.class);
        suite.addTestSuite(IgniteCacheQueryNoRebalanceSelfTest.class);
        suite.addTestSuite(GridCacheQueryTransformerSelfTest.class);
        suite.addTestSuite(IgniteCachePrimitiveFieldsQuerySelfTest.class);

        suite.addTestSuite(IgniteCacheJoinQueryWithAffinityKeyTest.class);
        suite.addTestSuite(IgniteCacheJoinPartitionedAndReplicatedTest.class);
        suite.addTestSuite(IgniteCrossCachesJoinsQueryTest.class);

        suite.addTestSuite(IgniteCacheMultipleIndexedTypesTest.class);

        // DML.
        suite.addTestSuite(IgniteCacheMergeSqlQuerySelfTest.class);
        suite.addTestSuite(IgniteCacheInsertSqlQuerySelfTest.class);
        suite.addTestSuite(IgniteCacheUpdateSqlQuerySelfTest.class);
        suite.addTestSuite(IgniteCacheDeleteSqlQuerySelfTest.class);

        suite.addTestSuite(IgniteBinaryObjectQueryArgumentsTest.class);
        suite.addTestSuite(IgniteBinaryObjectLocalQueryArgumentsTest.class);

        suite.addTestSuite(IndexingSpiQuerySelfTest.class);
        suite.addTestSuite(IndexingSpiQueryTxSelfTest.class);

        suite.addTestSuite(IgniteCacheMultipleIndexedTypesTest.class);
        suite.addTestSuite(IgniteSqlQueryMinMaxTest.class);

        // DDL.
        suite.addTestSuite(H2DynamicIndexTransactionalReplicatedSelfTest.class);
        suite.addTestSuite(H2DynamicIndexTransactionalPartitionedSelfTest.class);
        suite.addTestSuite(H2DynamicIndexTransactionalPartitionedNearSelfTest.class);
        suite.addTestSuite(H2DynamicIndexAtomicReplicatedSelfTest.class);
        suite.addTestSuite(H2DynamicIndexAtomicPartitionedSelfTest.class);
        suite.addTestSuite(H2DynamicIndexAtomicPartitionedNearSelfTest.class);

        // Fields queries.
        suite.addTestSuite(SqlFieldsQuerySelfTest.class);
        suite.addTestSuite(IgniteCacheLocalFieldsQuerySelfTest.class);
        suite.addTestSuite(IgniteCacheReplicatedFieldsQuerySelfTest.class);
        suite.addTestSuite(IgniteCacheReplicatedFieldsQueryROSelfTest.class);
        suite.addTestSuite(IgniteCacheReplicatedFieldsQueryP2PEnabledSelfTest.class);
        suite.addTestSuite(IgniteCachePartitionedFieldsQuerySelfTest.class);
        suite.addTestSuite(IgniteCacheAtomicFieldsQuerySelfTest.class);
        suite.addTestSuite(IgniteCacheAtomicNearEnabledFieldsQuerySelfTest.class);
        suite.addTestSuite(IgniteCachePartitionedFieldsQueryP2PEnabledSelfTest.class);
        suite.addTestSuite(IgniteCacheFieldsQueryNoDataSelfTest.class);

        suite.addTestSuite(GridCacheQueryIndexingDisabledSelfTest.class);

        suite.addTestSuite(GridOrderedMessageCancelSelfTest.class);

        suite.addTestSuite(CacheQueryEvictDataLostTest.class);

        // Ignite cache and H2 comparison.
        suite.addTestSuite(BaseH2CompareQueryTest.class);
        suite.addTestSuite(H2CompareBigQueryTest.class);
        suite.addTestSuite(H2CompareBigQueryDistributedJoinsTest.class);

        // Cache query metrics.
        suite.addTestSuite(CacheLocalQueryMetricsSelfTest.class);
        suite.addTestSuite(CachePartitionedQueryMetricsDistributedSelfTest.class);
        suite.addTestSuite(CachePartitionedQueryMetricsLocalSelfTest.class);
        suite.addTestSuite(CacheReplicatedQueryMetricsDistributedSelfTest.class);
        suite.addTestSuite(CacheReplicatedQueryMetricsLocalSelfTest.class);

        // Cache query metrics.
        suite.addTestSuite(CacheLocalQueryDetailMetricsSelfTest.class);
        suite.addTestSuite(CachePartitionedQueryDetailMetricsDistributedSelfTest.class);
        suite.addTestSuite(CachePartitionedQueryDetailMetricsLocalSelfTest.class);
        suite.addTestSuite(CacheReplicatedQueryDetailMetricsDistributedSelfTest.class);
        suite.addTestSuite(CacheReplicatedQueryDetailMetricsLocalSelfTest.class);

        // Unmarshalling query test.
        suite.addTestSuite(IgniteCacheP2pUnmarshallingQueryErrorTest.class);
        suite.addTestSuite(IgniteCacheNoClassQuerySelfTest.class);

        // Cancellation.
        suite.addTestSuite(IgniteCacheDistributedQueryCancelSelfTest.class);
        suite.addTestSuite(IgniteCacheLocalQueryCancelOrTimeoutSelfTest.class);

        // Other.
        suite.addTestSuite(CacheQueryNewClientSelfTest.class);
        suite.addTestSuite(CacheOffheapBatchIndexingSingleTypeTest.class);
        suite.addTestSuite(CacheSqlQueryValueCopySelfTest.class);
        suite.addTestSuite(IgniteCacheQueryCacheDestroySelfTest.class);
        suite.addTestSuite(IgniteQueryDedicatedPoolTest.class);
        suite.addTestSuite(IgniteSqlEntryCacheModeAgnosticTest.class);
        suite.addTestSuite(QueryEntityCaseMismatchTest.class);
        suite.addTestSuite(IgniteCacheDistributedPartitionQuerySelfTest.class);
        suite.addTestSuite(IgniteCacheDistributedPartitionQueryNodeRestartsSelfTest.class);
        suite.addTestSuite(IgniteCacheDistributedPartitionQueryConfigurationSelfTest.class);
        suite.addTestSuite(IgniteSqlKeyValueFieldsTest.class);

        return suite;
    }
}<|MERGE_RESOLUTION|>--- conflicted
+++ resolved
@@ -135,11 +135,8 @@
         IgniteTestSuite suite = new IgniteTestSuite("Ignite Cache Queries Test Suite");
 
         // Misc tests.
-<<<<<<< HEAD
-=======
         // TODO: Enable when IGNITE-1094 is fixed.
         // suite.addTest(new TestSuite(QueryEntityValidationSelfTest.class));
->>>>>>> a04aa10a
         suite.addTest(new TestSuite(DuplicateKeyValueClassesSelfTest.class));
 
         // Dynamic index create/drop tests.
