/*
 * Licensed to the Apache Software Foundation (ASF) under one or more
 * contributor license agreements.  See the NOTICE file distributed with
 * this work for additional information regarding copyright ownership.
 * The ASF licenses this file to You under the Apache License, Version 2.0
 * (the "License"); you may not use this file except in compliance with
 * the License.  You may obtain a copy of the License at
 *
 *      http://www.apache.org/licenses/LICENSE-2.0
 *
 * Unless required by applicable law or agreed to in writing, software
 * distributed under the License is distributed on an "AS IS" BASIS,
 * WITHOUT WARRANTIES OR CONDITIONS OF ANY KIND, either express or implied.
 * See the License for the specific language governing permissions and
 * limitations under the License.
 */

package org.apache.ignite.internal.processors.query.h2.opt;

import java.util.Comparator;
import java.util.Iterator;
import java.util.List;
import java.util.NavigableMap;
import java.util.concurrent.ConcurrentNavigableMap;
import java.util.concurrent.ConcurrentSkipListMap;
import org.apache.ignite.internal.util.GridEmptyIterator;
import org.apache.ignite.internal.util.offheap.unsafe.GridOffHeapSnapTreeMap;
import org.apache.ignite.internal.util.offheap.unsafe.GridUnsafeGuard;
import org.apache.ignite.internal.util.snaptree.SnapTreeMap;
import org.apache.ignite.internal.util.typedef.internal.SB;
import org.apache.ignite.internal.util.typedef.internal.U;
import org.apache.ignite.spi.indexing.IndexingQueryFilter;
import org.h2.engine.Session;
import org.h2.index.Cursor;
import org.h2.index.IndexType;
import org.h2.message.DbException;
import org.h2.result.SearchRow;
import org.h2.result.SortOrder;
import org.h2.table.IndexColumn;
import org.h2.table.TableFilter;
import org.h2.value.Value;
import org.jetbrains.annotations.Nullable;

/**
 * Base class for snapshotable segmented tree indexes.
 */
@SuppressWarnings("ComparatorNotSerializable")
public class GridH2TreeIndex extends GridH2IndexBase implements Comparator<GridSearchRowPointer> {
    /** Index segments. */
    private final ConcurrentNavigableMap<GridSearchRowPointer, GridH2Row>[] segments;

    /** */
    private final boolean snapshotEnabled;

    /**
     * Constructor with index initialization. Creates index with single segment.
     *
     * @param name Index name.
     * @param tbl Table.
     * @param pk If this index is primary key.
     * @param colsList Index columns list.
     */
    @SuppressWarnings("unchecked")
    public GridH2TreeIndex(String name, GridH2Table tbl, boolean pk, List<IndexColumn> colsList) {
        this(name, tbl, pk, colsList, 1);
    }

    /**
     * Constructor with index initialization.
     *
     * @param name Index name.
     * @param tbl Table.
     * @param pk If this index is primary key.
     * @param colsList Index columns list.
     * @param segmentsCnt Number of segments.
     */
    @SuppressWarnings("unchecked")
    public GridH2TreeIndex(String name, GridH2Table tbl, boolean pk, List<IndexColumn> colsList, int segmentsCnt) {
        assert segmentsCnt > 0 : segmentsCnt;

        IndexColumn[] cols = colsList.toArray(new IndexColumn[colsList.size()]);

        IndexColumn.mapColumns(cols, tbl);

        initBaseIndex(tbl, 0, name, cols,
            pk ? IndexType.createPrimaryKey(false, false) : IndexType.createNonUnique(false, false, false));

        segments = new ConcurrentNavigableMap[segmentsCnt];

        final GridH2RowDescriptor desc = tbl.rowDescriptor();

        if (desc == null || desc.memory() == null) {
            snapshotEnabled = desc == null || desc.snapshotableIndex();

            if (snapshotEnabled) {
                for (int i = 0; i < segmentsCnt; i++) {
                    segments[i] = new SnapTreeMap<GridSearchRowPointer, GridH2Row>(this) {
                        @Override protected void afterNodeUpdate_nl(Node<GridSearchRowPointer, GridH2Row> node, Object val) {
                            if (val != null)
                                node.key = (GridSearchRowPointer)val;
                        }

                        @Override protected Comparable<? super GridSearchRowPointer> comparable(Object key) {
                            if (key instanceof ComparableRow)
                                return (Comparable<? super SearchRow>)key;

                            return super.comparable(key);
                        }
                    };
                }
            }
            else {
                for (int i = 0; i < segmentsCnt; i++) {
                    segments[i] = new ConcurrentSkipListMap<>(
                        new Comparator<GridSearchRowPointer>() {
                            @Override public int compare(GridSearchRowPointer o1, GridSearchRowPointer o2) {
                                if (o1 instanceof ComparableRow)
                                    return ((ComparableRow)o1).compareTo(o2);

                                if (o2 instanceof ComparableRow)
                                    return -((ComparableRow)o2).compareTo(o1);

                                return compareRows(o1, o2);
                            }
                        }
                    );
                }
            }
        }
        else {
            assert desc.snapshotableIndex() : desc;

            snapshotEnabled = true;

            for (int i = 0; i < segmentsCnt; i++) {
                segments[i] = new GridOffHeapSnapTreeMap<GridSearchRowPointer, GridH2Row>(desc, desc, desc.memory(), desc.guard(), this) {
                    @Override protected void afterNodeUpdate_nl(long node, GridH2Row val) {
                        final long oldKey = keyPtr(node);

                        if (val != null) {
                            key(node, val);

                            guard.finalizeLater(new Runnable() {
                                @Override public void run() {
                                    desc.createPointer(oldKey).decrementRefCount();
                                }
                            });
                        }
                    }

                    @Override protected Comparable<? super GridSearchRowPointer> comparable(Object key) {
                        if (key instanceof ComparableRow)
                            return (Comparable<? super SearchRow>)key;

                        return super.comparable(key);
                    }
                };
            }
        }

        initDistributedJoinMessaging(tbl);
    }

    /** {@inheritDoc} */
    @Override protected Object doTakeSnapshot() {
        assert snapshotEnabled;

        int seg = threadLocalSegment();

        ConcurrentNavigableMap<GridSearchRowPointer, GridH2Row> tree = segments[seg];

        return tree instanceof SnapTreeMap ?
            ((SnapTreeMap)tree).clone() :
            ((GridOffHeapSnapTreeMap)tree).clone();
    }

    /** {@inheritDoc} */
    protected ConcurrentNavigableMap<GridSearchRowPointer, GridH2Row> treeForRead(int seg) {
        if (!snapshotEnabled)
            return segments[seg];

        ConcurrentNavigableMap<GridSearchRowPointer, GridH2Row> res = threadLocalSnapshot();

        if (res == null)
            return segments[seg];

        return res;
    }

    /** {@inheritDoc} */
    @Override public void destroy() {
        assert threadLocalSnapshot() == null;

        for (int i = 0; i < segments.length; i++) {
            if (segments[i] instanceof AutoCloseable)
                U.closeQuiet((AutoCloseable)segments[i]);
        }

        super.destroy();
    }

    /** {@inheritDoc} */
    @Override public long getRowCount(@Nullable Session ses) {
        IndexingQueryFilter f = threadLocalFilter();

        int seg = threadLocalSegment();

        // Fast path if we don't need to perform any filtering.
        if (f == null || f.forSpace((getTable()).spaceName()) == null)
            return treeForRead(seg).size();

        Iterator<GridH2Row> iter = doFind(null, false, null);

        long size = 0;

        while (iter.hasNext()) {
            iter.next();

            size++;
        }

        return size;
    }

    /** {@inheritDoc} */
    @Override public long getRowCountApproximation() {
        return table.getRowCountApproximation();
    }

    /** {@inheritDoc} */
    @Override public int compare(GridSearchRowPointer r1, GridSearchRowPointer r2) {
        // Second row here must be data row if first is a search row.
        return -compareRows(r2, r1);
    }

    /** {@inheritDoc} */
    @Override public String toString() {
        SB sb = new SB((indexType.isUnique() ? "Unique index '" : "Index '") + getName() + "' [");

        boolean first = true;

        for (IndexColumn col : getIndexColumns()) {
            if (first)
                first = false;
            else
                sb.a(", ");

            sb.a(col.getSQL());
        }

        sb.a(" ]");

        return sb.toString();
    }

    /** {@inheritDoc} */
    @Override public double getCost(Session ses, int[] masks, TableFilter[] filters, int filter, SortOrder sortOrder) {
        long rowCnt = getRowCountApproximation();
        double baseCost = getCostRangeIndex(masks, rowCnt, filters, filter, sortOrder, false);
        int mul = getDistributedMultiplier(ses, filters, filter);

        return mul * baseCost;
    }

    /** {@inheritDoc} */
    @Override public boolean canFindNext() {
        return false;
    }

    /** {@inheritDoc} */
    @Override public Cursor find(Session ses, @Nullable SearchRow first, @Nullable SearchRow last) {
        return new GridH2Cursor(doFind(first, true, last));
    }

    /** {@inheritDoc} */
    @Override public Cursor findNext(Session ses, SearchRow higherThan, SearchRow last) {
        return new GridH2Cursor(doFind(higherThan, false, last));
    }

    /**
     * Finds row with key equal one in given search row.
     * WARNING!! Method call must be protected by {@link GridUnsafeGuard#begin()}
     * {@link GridUnsafeGuard#end()} block.
     *
     * @param row Search row.
     * @return Row.
     */
    public GridH2Row findOne(GridSearchRowPointer row) {
        int seg = threadLocalSegment();

        return segments[seg].get(row);
    }

    /**
     * Returns sub-tree bounded by given values.
     *
     * @param first Lower bound.
     * @param includeFirst Whether lower bound should be inclusive.
     * @param last Upper bound always inclusive.
     * @return Iterator over rows in given range.
     */
    @SuppressWarnings("unchecked")
    private Iterator<GridH2Row> doFind(@Nullable SearchRow first, boolean includeFirst, @Nullable SearchRow last) {
        int seg = threadLocalSegment();

        ConcurrentNavigableMap<GridSearchRowPointer, GridH2Row> t = treeForRead(seg);

        return doFind0(t, first, includeFirst, last, threadLocalFilter());
    }

    /** {@inheritDoc} */
    @Override protected final Iterator<GridH2Row> doFind0(
        ConcurrentNavigableMap<GridSearchRowPointer, GridH2Row> t,
        @Nullable SearchRow first,
        boolean includeFirst,
        @Nullable SearchRow last,
        IndexingQueryFilter filter
    ) {
        includeFirst &= first != null;

        NavigableMap<GridSearchRowPointer, GridH2Row> range = subTree(t, comparable(first, includeFirst ? -1 : 1),
            comparable(last, 1));

        if (range == null)
            return new GridEmptyIterator<>();

        return filter(range.values().iterator(), filter);
    }

    /**
     * @param row Row.
     * @param bias Bias.
     * @return Comparable row.
     */
    private GridSearchRowPointer comparable(SearchRow row, int bias) {
        if (row == null)
            return null;

        if (bias == 0 && row instanceof GridH2Row)
            return (GridSearchRowPointer)row;

        return new ComparableRow(row, bias);
    }

    /**
     * Takes sup-map from given one.
     *
     * @param map Map.
     * @param first Lower bound.
     * @param last Upper bound.
     * @return Sub-map.
     */
    @SuppressWarnings({"IfMayBeConditional", "TypeMayBeWeakened"})
    private NavigableMap<GridSearchRowPointer, GridH2Row> subTree(NavigableMap<GridSearchRowPointer, GridH2Row> map,
        @Nullable GridSearchRowPointer first, @Nullable GridSearchRowPointer last) {
        // We take exclusive bounds because it is possible that one search row will be equal to multiple key rows
        // in tree and we must return them all.
        if (first == null) {
            if (last == null)
                return map;
            else
                return map.headMap(last, false);
        }
        else {
            if (last == null)
                return map.tailMap(first, false);
            else {
                if (compare(first, last) > 0)
                    return null;

                return map.subMap(first, false, last, false);
            }
        }
    }

    /**
     * Gets iterator over all rows in this index.
     *
     * @return Rows iterator.
     */
    Iterator<GridH2Row> rows() {
        return doFind(null, false, null);
    }

    /** {@inheritDoc} */
    @Override public boolean canGetFirstOrLast() {
        return false;
    }

    /** {@inheritDoc} */
    @Override public Cursor findFirstOrLast(Session ses, boolean first) {
        throw DbException.throwInternalError();
    }

    /** {@inheritDoc} */
    @Override public GridH2Row put(GridH2Row row) {
        int seg = segmentForRow(row);

        return segments[seg].put(row, row);
    }

    /** {@inheritDoc} */
    @Override public GridH2Row remove(SearchRow row) {
        GridSearchRowPointer comparable = comparable(row, 0);

        int seg = segmentForRow(row);

        return segments[seg].remove(comparable);
    }

    /** {@inheritDoc} */
    @Override protected int segmentsCount() {
        return segments.length;
    }

    /**
     * Comparable row with bias. Will be used for queries to have correct bounds (in case of multicolumn index
     * and query on few first columns we will multiple equal entries in tree).
     */
    private final class ComparableRow implements GridSearchRowPointer, Comparable<SearchRow> {
        /** */
        private final SearchRow row;

        /** */
        private final int bias;

        /**
         * @param row Row.
         * @param bias Bias.
         */
        private ComparableRow(SearchRow row, int bias) {
            this.row = row;
            this.bias = bias;
        }

        /** {@inheritDoc} */
        @Override public int compareTo(SearchRow o) {
            int res = compareRows(o, row);

            if (res == 0)
                return bias;

            return -res;
        }

        /** {@inheritDoc} */
        @Override public boolean equals(Object obj) {
            throw new IllegalStateException("Should never be called.");
        }

        /** {@inheritDoc} */
        @Override public int getColumnCount() {
            return row.getColumnCount();
        }

        /** {@inheritDoc} */
        @Override public Value getValue(int idx) {
            return row.getValue(idx);
        }

        /** {@inheritDoc} */
        @Override public void setValue(int idx, Value v) {
            row.setValue(idx, v);
        }

        /** {@inheritDoc} */
        @Override public void setKeyAndVersion(SearchRow old) {
            row.setKeyAndVersion(old);
        }

        /** {@inheritDoc} */
        @Override public int getVersion() {
            return row.getVersion();
        }

        /** {@inheritDoc} */
        @Override public void setKey(long key) {
            row.setKey(key);
        }

        /** {@inheritDoc} */
        @Override public long getKey() {
            return row.getKey();
        }

        /** {@inheritDoc} */
        @Override public int getMemory() {
            return row.getMemory();
        }

        /** {@inheritDoc} */
        @Override public long pointer() {
            throw new IllegalStateException();
        }

        /** {@inheritDoc} */
        @Override public void incrementRefCount() {
            throw new IllegalStateException();
        }

        /** {@inheritDoc} */
        @Override public void decrementRefCount() {
            throw new IllegalStateException();
        }
    }
<<<<<<< HEAD
=======

    /** {@inheritDoc} */
    @Override public GridH2TreeIndex rebuild() throws InterruptedException {
        IndexColumn[] cols = getIndexColumns();

        GridH2TreeIndex idx = new GridH2TreeIndex(getName(), getTable(),
            getIndexType().isUnique(), F.asList(cols), segments.length);

        Thread thread = Thread.currentThread();

        long j = 0;

        for (int i = 0; i < segments.length; i++) {
            for (GridH2Row row : segments[i].values()) {
                // Check for interruptions every 1000 iterations.
                if ((++j & 1023) == 0 && thread.isInterrupted())
                    throw new InterruptedException();

                idx.put(row);
            }
        }

        return idx;
    }
>>>>>>> d4b87f44
}<|MERGE_RESOLUTION|>--- conflicted
+++ resolved
@@ -503,31 +503,4 @@
             throw new IllegalStateException();
         }
     }
-<<<<<<< HEAD
-=======
-
-    /** {@inheritDoc} */
-    @Override public GridH2TreeIndex rebuild() throws InterruptedException {
-        IndexColumn[] cols = getIndexColumns();
-
-        GridH2TreeIndex idx = new GridH2TreeIndex(getName(), getTable(),
-            getIndexType().isUnique(), F.asList(cols), segments.length);
-
-        Thread thread = Thread.currentThread();
-
-        long j = 0;
-
-        for (int i = 0; i < segments.length; i++) {
-            for (GridH2Row row : segments[i].values()) {
-                // Check for interruptions every 1000 iterations.
-                if ((++j & 1023) == 0 && thread.isInterrupted())
-                    throw new InterruptedException();
-
-                idx.put(row);
-            }
-        }
-
-        return idx;
-    }
->>>>>>> d4b87f44
 }