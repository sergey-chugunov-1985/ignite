--- conflicted
+++ resolved
@@ -814,8 +814,6 @@
 
         List<GridQueryFieldMetadata> meta;
 
-        Prepared p = null;
-
         try {
             meta = meta(stmt.getMetaData());
         }
@@ -823,28 +821,8 @@
             throw new IgniteCheckedException("Cannot prepare query metadata", e);
         }
 
-<<<<<<< HEAD
-            p = GridSqlQueryParser.prepared((JdbcPreparedStatement) stmt);
-
-            if (!p.isQuery()) {
-                GridH2QueryContext.clearThreadLocal();
-
-                SqlFieldsQuery fldsQry = new SqlFieldsQuery(qry);
-
-                if (params != null)
-                    fldsQry.setArgs(params.toArray());
-
-                fldsQry.setEnforceJoinOrder(enforceJoinOrder);
-                fldsQry.setTimeout(timeout, TimeUnit.MILLISECONDS);
-
-                return dmlProc.updateLocalSqlFields(spaceName, stmt, fldsQry, filters, cancel);
-            }
-
-            List<GridQueryFieldMetadata> meta;
-=======
         final GridH2QueryContext ctx = new GridH2QueryContext(nodeId, nodeId, 0, LOCAL)
             .filter(filters).distributedJoins(false);
->>>>>>> 8372e69d
 
         return new GridQueryFieldsResultAdapter(meta, null) {
             @Override public GridCloseableIterator<List<?>> iterator() throws IgniteCheckedException {
@@ -857,20 +835,11 @@
 
                     return new FieldsIterator(rs);
                 }
-<<<<<<< HEAD
-            };
-        }
-        finally {
-            if (p == null || p.isQuery())
-                GridH2QueryContext.clearThreadLocal();
-        }
-=======
                 finally {
                     GridH2QueryContext.clearThreadLocal();
                 }
             }
         };
->>>>>>> 8372e69d
     }
 
     /**
