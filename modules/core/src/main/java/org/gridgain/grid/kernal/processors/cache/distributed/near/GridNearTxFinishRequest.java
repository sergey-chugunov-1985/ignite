/* @java.file.header */

/*  _________        _____ __________________        _____
 *  __  ____/___________(_)______  /__  ____/______ ____(_)_______
 *  _  / __  __  ___/__  / _  __  / _  / __  _  __ `/__  / __  __ \
 *  / /_/ /  _  /    _  /  / /_/ /  / /_/ /  / /_/ / _  /  _  / / /
 *  \____/   /_/     /_/   \_,__/   \____/   \__,_/  /_/   /_/ /_/
 */

package org.gridgain.grid.kernal.processors.cache.distributed.near;

import org.apache.ignite.lang.*;
import org.gridgain.grid.kernal.*;
import org.gridgain.grid.kernal.processors.cache.*;
import org.gridgain.grid.kernal.processors.cache.distributed.*;
import org.gridgain.grid.kernal.processors.cache.transactions.*;
import org.gridgain.grid.util.direct.*;
import org.gridgain.grid.util.tostring.*;
import org.jetbrains.annotations.*;

import java.io.*;
import java.nio.*;
import java.util.*;

/**
 * Near transaction finish request.
 */
public class GridNearTxFinishRequest<K, V> extends GridDistributedTxFinishRequest<K, V> {
    /** */
    private static final long serialVersionUID = 0L;

    /** Mini future ID. */
    private IgniteUuid miniId;

    /** Explicit lock flag. */
    private boolean explicitLock;

    /** Store enabled flag. */
    private boolean storeEnabled;

    /** Topology version. */
    private long topVer;

    /** Subject ID. */
    @GridDirectVersion(1)
    private UUID subjId;

    /** Task name hash. */
    @GridDirectVersion(2)
    private int taskNameHash;

    /**
     * Empty constructor required for {@link Externalizable}.
     */
    public GridNearTxFinishRequest() {
        // No-op.
    }

    /**
     * @param futId Future ID.
     * @param xidVer Transaction ID.
     * @param threadId Thread ID.
     * @param commit Commit flag.
     * @param invalidate Invalidate flag.
     * @param sys System flag.
     * @param explicitLock Explicit lock flag.
     * @param storeEnabled Store enabled flag.
     * @param topVer Topology version.
     * @param baseVer Base version.
     * @param committedVers Committed versions.
     * @param rolledbackVers Rolled back versions.
     * @param txSize Expected transaction size.
     * @param writeEntries Write entries.
     * @param recoverEntries Recover entries.
     */
    public GridNearTxFinishRequest(
        IgniteUuid futId,
        GridCacheVersion xidVer,
        long threadId,
        boolean commit,
        boolean invalidate,
        boolean sys,
        boolean syncCommit,
        boolean syncRollback,
        boolean explicitLock,
        boolean storeEnabled,
        long topVer,
        GridCacheVersion baseVer,
        Collection<GridCacheVersion> committedVers,
        Collection<GridCacheVersion> rolledbackVers,
        int txSize,
        Collection<IgniteTxEntry<K, V>> writeEntries,
        Collection<IgniteTxEntry<K, V>> recoverEntries,
        @Nullable UUID subjId,
        int taskNameHash) {
        super(xidVer, futId, null, threadId, commit, invalidate, sys, syncCommit, syncRollback, baseVer, committedVers,
            rolledbackVers, txSize, writeEntries, recoverEntries, null);

        this.explicitLock = explicitLock;
        this.storeEnabled = storeEnabled;
        this.topVer = topVer;
        this.subjId = subjId;
        this.taskNameHash = taskNameHash;
    }

    /**
     * @return Explicit lock flag.
     */
    public boolean explicitLock() {
        return explicitLock;
    }

    /**
     * @return Store enabled flag.
     */
    public boolean storeEnabled() {
        return storeEnabled;
    }

    /**
     * @return Mini future ID.
     */
    public IgniteUuid miniId() {
        return miniId;
    }

    /**
     * @param miniId Mini future ID.
     */
    public void miniId(IgniteUuid miniId) {
        this.miniId = miniId;
    }

    /**
     * @return Subject ID.
     */
    @Nullable public UUID subjectId() {
        return subjId;
    }

    /**
     * @return Task name hash.
     */
    public int taskNameHash() {
        return taskNameHash;
    }

    /**
     * @return Topology version.
     */
    @Override public long topologyVersion() {
        return topVer;
    }

    /** {@inheritDoc} */
    @SuppressWarnings({"CloneDoesntCallSuperClone", "CloneCallsConstructors"})
    @Override public GridTcpCommunicationMessageAdapter clone() {
        GridNearTxFinishRequest _clone = new GridNearTxFinishRequest();

        clone0(_clone);

        return _clone;
    }

    /** {@inheritDoc} */
    @Override protected void clone0(GridTcpCommunicationMessageAdapter _msg) {
        super.clone0(_msg);

        GridNearTxFinishRequest _clone = (GridNearTxFinishRequest)_msg;

        _clone.miniId = miniId;
        _clone.explicitLock = explicitLock;
        _clone.storeEnabled = storeEnabled;
        _clone.topVer = topVer;
        _clone.subjId = subjId;
        _clone.taskNameHash = taskNameHash;
    }

    /** {@inheritDoc} */
    @SuppressWarnings("all")
    @Override public boolean writeTo(ByteBuffer buf) {
        commState.setBuffer(buf);

        if (!super.writeTo(buf))
            return false;

        if (!commState.typeWritten) {
            if (!commState.putByte(null, directType()))
                return false;

            commState.typeWritten = true;
        }

        switch (commState.idx) {
<<<<<<< HEAD
            case 20:
                if (!commState.putBoolean("explicitLock", explicitLock))
=======
            case 21:
                if (!commState.putBoolean(explicitLock))
>>>>>>> 49f0fa42
                    return false;

                commState.idx++;

<<<<<<< HEAD
            case 21:
                if (!commState.putGridUuid("miniId", miniId))
=======
            case 22:
                if (!commState.putGridUuid(miniId))
>>>>>>> 49f0fa42
                    return false;

                commState.idx++;

<<<<<<< HEAD
            case 22:
                if (!commState.putLong("topVer", topVer))
=======
            case 23:
                if (!commState.putLong(topVer))
>>>>>>> 49f0fa42
                    return false;

                commState.idx++;

<<<<<<< HEAD
            case 23:
                if (!commState.putUuid("subjId", subjId))
=======
            case 24:
                if (!commState.putUuid(subjId))
>>>>>>> 49f0fa42
                    return false;

                commState.idx++;

<<<<<<< HEAD
            case 24:
                if (!commState.putInt("taskNameHash", taskNameHash))
=======
            case 25:
                if (!commState.putInt(taskNameHash))
>>>>>>> 49f0fa42
                    return false;

                commState.idx++;

            case 26:
                if (!commState.putBoolean(storeEnabled))
                    return false;

                commState.idx++;
        }

        return true;
    }

    /** {@inheritDoc} */
    @SuppressWarnings("all")
    @Override public boolean readFrom(ByteBuffer buf) {
        commState.setBuffer(buf);

        if (!super.readFrom(buf))
            return false;

        switch (commState.idx) {
            case 21:
                if (buf.remaining() < 1)
                    return false;

                explicitLock = commState.getBoolean("explicitLock");

                commState.idx++;

<<<<<<< HEAD
            case 21:
                IgniteUuid miniId0 = commState.getGridUuid("miniId");
=======
            case 22:
                IgniteUuid miniId0 = commState.getGridUuid();
>>>>>>> 49f0fa42

                if (miniId0 == GRID_UUID_NOT_READ)
                    return false;

                miniId = miniId0;

                commState.idx++;

            case 23:
                if (buf.remaining() < 8)
                    return false;

                topVer = commState.getLong("topVer");

                commState.idx++;

<<<<<<< HEAD
            case 23:
                UUID subjId0 = commState.getUuid("subjId");
=======
            case 24:
                UUID subjId0 = commState.getUuid();
>>>>>>> 49f0fa42

                if (subjId0 == UUID_NOT_READ)
                    return false;

                subjId = subjId0;

                commState.idx++;

            case 25:
                if (buf.remaining() < 4)
                    return false;

                taskNameHash = commState.getInt("taskNameHash");

                commState.idx++;

            case 26:
                if (buf.remaining() < 1)
                    return false;

                storeEnabled = commState.getBoolean();

                commState.idx++;
        }

        return true;
    }

    /** {@inheritDoc} */
    @Override public byte directType() {
        return 52;
    }

    /** {@inheritDoc} */
    @Override public String toString() {
        return GridToStringBuilder.toString(GridNearTxFinishRequest.class, this, "super", super.toString());
    }
}<|MERGE_RESOLUTION|>--- conflicted
+++ resolved
@@ -185,64 +185,39 @@
             return false;
 
         if (!commState.typeWritten) {
-            if (!commState.putByte(null, directType()))
+            if (!commState.putByte(directType()))
                 return false;
 
             commState.typeWritten = true;
         }
 
         switch (commState.idx) {
-<<<<<<< HEAD
-            case 20:
-                if (!commState.putBoolean("explicitLock", explicitLock))
-=======
             case 21:
                 if (!commState.putBoolean(explicitLock))
->>>>>>> 49f0fa42
-                    return false;
-
-                commState.idx++;
-
-<<<<<<< HEAD
-            case 21:
-                if (!commState.putGridUuid("miniId", miniId))
-=======
+                    return false;
+
+                commState.idx++;
+
             case 22:
                 if (!commState.putGridUuid(miniId))
->>>>>>> 49f0fa42
-                    return false;
-
-                commState.idx++;
-
-<<<<<<< HEAD
-            case 22:
-                if (!commState.putLong("topVer", topVer))
-=======
+                    return false;
+
+                commState.idx++;
+
             case 23:
                 if (!commState.putLong(topVer))
->>>>>>> 49f0fa42
-                    return false;
-
-                commState.idx++;
-
-<<<<<<< HEAD
-            case 23:
-                if (!commState.putUuid("subjId", subjId))
-=======
+                    return false;
+
+                commState.idx++;
+
             case 24:
                 if (!commState.putUuid(subjId))
->>>>>>> 49f0fa42
-                    return false;
-
-                commState.idx++;
-
-<<<<<<< HEAD
-            case 24:
-                if (!commState.putInt("taskNameHash", taskNameHash))
-=======
+                    return false;
+
+                commState.idx++;
+
             case 25:
                 if (!commState.putInt(taskNameHash))
->>>>>>> 49f0fa42
                     return false;
 
                 commState.idx++;
@@ -270,17 +245,12 @@
                 if (buf.remaining() < 1)
                     return false;
 
-                explicitLock = commState.getBoolean("explicitLock");
-
-                commState.idx++;
-
-<<<<<<< HEAD
-            case 21:
-                IgniteUuid miniId0 = commState.getGridUuid("miniId");
-=======
+                explicitLock = commState.getBoolean();
+
+                commState.idx++;
+
             case 22:
                 IgniteUuid miniId0 = commState.getGridUuid();
->>>>>>> 49f0fa42
 
                 if (miniId0 == GRID_UUID_NOT_READ)
                     return false;
@@ -293,17 +263,12 @@
                 if (buf.remaining() < 8)
                     return false;
 
-                topVer = commState.getLong("topVer");
-
-                commState.idx++;
-
-<<<<<<< HEAD
-            case 23:
-                UUID subjId0 = commState.getUuid("subjId");
-=======
+                topVer = commState.getLong();
+
+                commState.idx++;
+
             case 24:
                 UUID subjId0 = commState.getUuid();
->>>>>>> 49f0fa42
 
                 if (subjId0 == UUID_NOT_READ)
                     return false;
@@ -316,7 +281,7 @@
                 if (buf.remaining() < 4)
                     return false;
 
-                taskNameHash = commState.getInt("taskNameHash");
+                taskNameHash = commState.getInt();
 
                 commState.idx++;
 
