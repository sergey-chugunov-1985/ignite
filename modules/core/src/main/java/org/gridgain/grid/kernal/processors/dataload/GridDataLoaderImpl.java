--- conflicted
+++ resolved
@@ -1234,16 +1234,8 @@
 
     /**
      * Wrapper list with special compact serialization of map entries.
-<<<<<<< HEAD
-     *
-     * @param <K> Key type.
-     * @param <V> Value type.
-     */
-    private static class Entries0<K, V> implements Collection<Map.Entry<K, V>>, Externalizable {
-=======
      */
     private static class Entries0<K, V> extends AbstractCollection<Map.Entry<K, V>> implements Externalizable {
->>>>>>> b0e39ddc
         /** */
         private static final long serialVersionUID = 0L;
 
@@ -1251,17 +1243,12 @@
         private Collection<Map.Entry<K, V>> delegate;
 
         /** Optional portable processor for converting values. */
-<<<<<<< HEAD
-        private final GridPortableProcessor portable;
-
-=======
         private GridPortableProcessor portable;
 
         /**
          * @param delegate Delegate.
          * @param portable Portable processor.
          */
->>>>>>> b0e39ddc
         private Entries0(Collection<Map.Entry<K, V>> delegate, GridPortableProcessor portable) {
             this.delegate = delegate;
             this.portable = portable;
@@ -1271,9 +1258,6 @@
          * For {@link Externalizable}.
          */
         public Entries0() {
-<<<<<<< HEAD
-            this(new ArrayList<Map.Entry<K, V>>(), null);
-=======
             // No-op.
         }
 
@@ -1285,16 +1269,11 @@
         /** {@inheritDoc} */
         @Override public int size() {
             return delegate.size();
->>>>>>> b0e39ddc
         }
 
         /** {@inheritDoc} */
         @Override public void writeExternal(ObjectOutput out) throws IOException {
-<<<<<<< HEAD
-            out.writeInt(size());
-=======
             out.writeInt(delegate.size());
->>>>>>> b0e39ddc
 
             for (Map.Entry<K, V> entry : delegate) {
                 out.writeObject(entry.getKey());
@@ -1316,89 +1295,8 @@
                 Object k = in.readObject();
                 Object v = in.readObject();
 
-<<<<<<< HEAD
-                add(new Entry0<>((K)k, (V)v));
-            }
-        }
-
-        /** {@inheritDoc} */
-        @Override public int size() {
-            return delegate.size();
-        }
-
-        /** {@inheritDoc} */
-        @Override public boolean isEmpty() {
-            return delegate.isEmpty();
-        }
-
-        /** {@inheritDoc} */
-        @Override public boolean contains(Object o) {
-            return delegate.contains(o);
-        }
-
-        /** {@inheritDoc} */
-        @Override public Iterator<Map.Entry<K, V>> iterator() {
-            return delegate.iterator();
-        }
-
-        /** {@inheritDoc} */
-        @Override public Object[] toArray() {
-            return delegate.toArray();
-        }
-
-        /** {@inheritDoc} */
-        @Override public <T> T[] toArray(T[] a) {
-            return delegate.toArray(a);
-        }
-
-        /** {@inheritDoc} */
-        @Override public boolean add(Map.Entry<K, V> entry) {
-            return delegate.add(entry);
-        }
-
-        /** {@inheritDoc} */
-        @Override public boolean remove(Object o) {
-            return delegate.remove(o);
-        }
-
-        /** {@inheritDoc} */
-        @Override public boolean containsAll(Collection<?> c) {
-            return delegate.containsAll(c);
-        }
-
-        /** {@inheritDoc} */
-        @Override public boolean addAll(Collection<? extends Map.Entry<K, V>> c) {
-            return delegate.addAll(c);
-        }
-
-        /** {@inheritDoc} */
-        @Override public boolean removeAll(Collection<?> c) {
-            return delegate.removeAll(c);
-        }
-
-        /** {@inheritDoc} */
-        @Override public boolean retainAll(Collection<?> c) {
-            return delegate.retainAll(c);
-        }
-
-        /** {@inheritDoc} */
-        @Override public void clear() {
-            delegate.clear();
-        }
-
-        /** {@inheritDoc} */
-        @Override public boolean equals(Object o) {
-            return o == this || delegate.equals(o);
-        }
-
-        /** {@inheritDoc} */
-        @Override public int hashCode() {
-            return delegate.hashCode();
-        }
-=======
                 delegate.add(new Entry0<>((K)k, (V)v));
             }
         }
->>>>>>> b0e39ddc
     }
 }