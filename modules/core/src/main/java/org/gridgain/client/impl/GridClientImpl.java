/* @java.file.header */

/*  _________        _____ __________________        _____
 *  __  ____/___________(_)______  /__  ____/______ ____(_)_______
 *  _  / __  __  ___/__  / _  __  / _  / __  _  __ `/__  / __  __ \
 *  / /_/ /  _  /    _  /  / /_/ /  / /_/ /  / /_/ / _  /  _  / / /
 *  \____/   /_/     /_/   \_,__/   \____/   \__,_/  /_/   /_/ /_/
 */
package org.gridgain.client.impl;

import org.gridgain.client.*;
import org.gridgain.client.balancer.*;
import org.gridgain.client.impl.connection.*;
import org.gridgain.client.ssl.*;
import org.gridgain.client.util.*;
import org.gridgain.grid.*;
import org.gridgain.grid.util.typedef.*;
import org.gridgain.grid.util.typedef.internal.*;
import org.jetbrains.annotations.*;

import javax.net.ssl.*;
import java.lang.reflect.*;
import java.net.*;
import java.util.*;
import java.util.concurrent.*;
import java.util.concurrent.atomic.*;
import java.util.logging.*;

import static org.gridgain.grid.kernal.GridNodeAttributes.*;

/**
 * Client implementation.
 */
public class GridClientImpl implements GridClient {
    /** Enterprise connection manager class name. */
    private static final String ENT_CONN_MGR_CLS =
        "org.gridgain.client.impl.connection.GridClientConnectionManagerEntImpl";

    /** Null mask object. */
    private static final Object NULL_MASK = new Object();

    /** Logger. */
    private static final Logger log = Logger.getLogger(GridClientImpl.class.getName());

    /** */
    static {
        boolean isLog4jUsed = U.gridClassLoader().getResource("org/apache/log4j/Appender.class") != null;

        try {
            if (isLog4jUsed)
                U.addLog4jNoOpLogger();
            else
                U.addJavaNoOpLogger();
        }
        catch (GridException ignored) {
            // Our log4j warning suppression failed, leave it as is.
        }
    }

    /** Client ID. */
    private final UUID id;

    /** Client configuration. */
    protected final GridClientConfiguration cfg;

    /** SSL context if ssl enabled. */
    private SSLContext sslCtx;

    /** Main compute projection. */
    private final GridClientComputeImpl compute;

    /** Data projections. */
    private ConcurrentMap<Object, GridClientDataImpl> dataMap = new ConcurrentHashMap<>();

    /** Topology. */
    protected GridClientTopology top;

    /** Topology updater thread. */
    private final Thread topUpdateThread;

    /** Closed flag. */
    private AtomicBoolean closed = new AtomicBoolean();

    /** Connection manager. */
    protected GridClientConnectionManager connMgr;

    /** Routers. */
    private final Collection<InetSocketAddress> routers;

    /** Servers. */
    private final Collection<InetSocketAddress> srvs;

    /**
     * Creates a new client based on a given configuration.
     *
     * @param id Client identifier.
     * @param cfg0 Client configuration.
     * @throws GridClientException If client configuration is incorrect.
     * @throws GridServerUnreachableException If none of the servers specified in configuration can
     *      be reached.
     */
    @SuppressWarnings("CallToThreadStartDuringObjectConstruction")
    public GridClientImpl(UUID id, GridClientConfiguration cfg0) throws GridClientException {
        this.id = id;

        cfg = new GridClientConfiguration(cfg0);

        boolean success = false;

        try {
            top = new GridClientTopology(cfg);

            for (GridClientDataConfiguration dataCfg : cfg.getDataConfigurations()) {
                GridClientDataAffinity aff = dataCfg.getAffinity();

                if (aff instanceof GridClientTopologyListener)
                    addTopologyListener((GridClientTopologyListener)aff);
            }

            if (cfg.getBalancer() instanceof GridClientTopologyListener)
                top.addTopologyListener((GridClientTopologyListener)cfg.getBalancer());

            GridSslContextFactory factory = cfg.getSslContextFactory();

            if (factory != null) {
                try {
                    sslCtx = factory.createSslContext();
                }
                catch (SSLException e) {
                    throw new GridClientException("Failed to create client (unable to create SSL context, " +
                        "check ssl context factory configuration): " + e.getMessage(), e);
                }
            }

            if (cfg.isAutoFetchMetrics() && !cfg.isEnableMetricsCache())
                log.warning("Auto-fetch for metrics is enabled without enabling caching for them.");

            if (cfg.isAutoFetchAttributes() && !cfg.isEnableAttributesCache())
                log.warning(
                    "Auto-fetch for node attributes is enabled without enabling caching for them.");

            srvs = parseAddresses(cfg.getServers());
            routers = parseAddresses(cfg.getRouters());

            if (srvs.isEmpty() && routers.isEmpty())
                throw new GridClientException("Servers addresses and routers addresses cannot both be empty " +
                    "for client (please fix configuration and restart): " + this);

            if (!srvs.isEmpty() && !routers.isEmpty())
                throw new GridClientException("Servers addresses and routers addresses cannot both be provided " +
                    "for client (please fix configuration and restart): " + this);

<<<<<<< HEAD
            connMgr = createConnectionManager(id, sslCtx, cfg, routers, top);
=======
            connMgr = createConnectionManager(id, sslCtx, cfg, routers, top, null);
>>>>>>> 50acba01

            try {
                // Init connection manager, it should cause topology update.
                tryInitTopology();
            }
            catch (GridClientException e) {
                top.fail(e);

                log.warning("Failed to initialize topology on client start. Will retry in background.");
            }
            catch (InterruptedException e) {
                Thread.currentThread().interrupt();

                throw new GridClientException("Client startup was interrupted.", e);
            }

            topUpdateThread = new TopologyUpdaterThread();

            topUpdateThread.setDaemon(true);

            topUpdateThread.start();

            compute = new GridClientComputeImpl(this, null, null, cfg.getBalancer());

            if (log.isLoggable(Level.INFO))
                log.info("Client started [id=" + id + ", protocol=" + cfg.getProtocol() + ']');

            success = true;
        }
        finally {
            if (!success)
                stop(false);
        }
    }

    /** {@inheritDoc} */
    @Override public UUID id() {
        return id;
    }

    /**
     * Closes client.
     * @param waitCompletion If {@code true} will wait for all pending requests to be proceeded.
     */
    public void stop(boolean waitCompletion) {
        if (closed.compareAndSet(false, true)) {
            // Shutdown the topology refresh thread.
            if (topUpdateThread != null)
                topUpdateThread.interrupt();

            // Shutdown listener notification.
            if (top != null)
                top.shutdown();

            if (connMgr != null)
                connMgr.stop(waitCompletion);

            for (GridClientDataConfiguration dataCfg : cfg.getDataConfigurations()) {
                GridClientDataAffinity aff = dataCfg.getAffinity();

                if (aff instanceof GridClientTopologyListener)
                    removeTopologyListener((GridClientTopologyListener)aff);
            }

            if (log.isLoggable(Level.INFO))
                log.info("Client stopped [id=" + id + ", waitCompletion=" + waitCompletion + ']');
        }
    }

    /** {@inheritDoc} */
    @Override public GridClientData data() throws GridClientException {
        return data(null);
    }

    /** {@inheritDoc} */
    @Override public GridClientData data(@Nullable final String cacheName) throws GridClientException {
        checkClosed();

        Object key = maskNull(cacheName);

        GridClientDataImpl data = dataMap.get(key);

        if (data == null) {
            GridClientDataConfiguration dataCfg = cfg.getDataConfiguration(cacheName);

            if (dataCfg == null && cacheName != null)
                throw new GridClientException("Data configuration for given cache name was not provided: " +
                    cacheName);

            GridClientLoadBalancer balancer = dataCfg != null ? dataCfg.getPinnedBalancer() :
                new GridClientRandomBalancer();

            GridClientPredicate<GridClientNode> cacheNodes = new GridClientPredicate<GridClientNode>() {
                @Override public boolean apply(GridClientNode e) {
                    return e.caches().containsKey(cacheName);
                }

                @Override public String toString() {
                    return "GridClientHasCacheFilter [cacheName=" + cacheName + "]";
                }
            };

            data = new GridClientDataImpl(
                cacheName, this, null, cacheNodes, balancer, null, cfg.isEnableMetricsCache());

            GridClientDataImpl old = dataMap.putIfAbsent(key, data);

            if (old != null)
                data = old;
        }

        return data;
    }

    /** {@inheritDoc} */
    @Override public GridClientCompute compute() {
        return compute;
    }

    /** {@inheritDoc} */
    @Override public void addTopologyListener(GridClientTopologyListener lsnr) {
        top.addTopologyListener(lsnr);
    }

    /** {@inheritDoc} */
    @Override public void removeTopologyListener(GridClientTopologyListener lsnr) {
        top.removeTopologyListener(lsnr);
    }

    /** {@inheritDoc} */
    @Override public Collection<GridClientTopologyListener> topologyListeners() {
        return top.topologyListeners();
    }

    /** {@inheritDoc} */
    @Override public boolean connected() {
        return !top.failed();
    }

    /** {@inheritDoc} */
    @Override public void close() {
        GridClientFactory.stop(id);
    }

    /**
     * Gets topology instance.
     *
     * @return Topology instance.
     */
    public GridClientTopology topology() {
        return top;
    }

    /**
     * @return Connection manager.
     */
    public GridClientConnectionManager connectionManager() {
        return connMgr;
    }

    /**
     * Gets data affinity for a given cache name.
     *
     * @param cacheName Name of cache for which affinity is obtained. Data configuration with this name
     *      must be configured at client startup.
     * @return Data affinity object.
     * @throws IllegalArgumentException If client data with given name was not configured.
     */
    GridClientDataAffinity affinity(String cacheName) {
        GridClientDataConfiguration dataCfg = cfg.getDataConfiguration(cacheName);

        return dataCfg == null ? null : dataCfg.getAffinity();
    }

    /**
     * Checks and throws an exception if this client was closed.
     *
     * @throws GridClientClosedException If client was closed.
     */
    private void checkClosed() throws GridClientClosedException {
        if (closed.get())
            throw new GridClientClosedException("Client was closed (no public methods of client can be used anymore).");
    }

    /**
     * Masks null cache name with unique object.
     *
     * @param cacheName Name to be masked.
     * @return Original name or some unique object if name is null.
     */
    private Object maskNull(String cacheName) {
        return cacheName == null ? NULL_MASK : cacheName;
    }

    /**
     * Maps Collection of strings to collection of {@code InetSocketAddress}es.
     *
     * @param cfgAddrs Collection fo string representations of addresses.
     * @return Collection of {@code InetSocketAddress}es
     * @throws GridClientException In case of error.
     */
    private static Collection<InetSocketAddress> parseAddresses(Collection<String> cfgAddrs)
        throws GridClientException {
        Collection<InetSocketAddress> addrs = new ArrayList<>(cfgAddrs.size());

        for (String srvStr : cfgAddrs) {
            try {
                String[] split = srvStr.split(":");

                InetSocketAddress addr = new InetSocketAddress(split[0], Integer.parseInt(split[1]));

                addrs.add(addr);
            }
            catch (RuntimeException e) {
                throw new GridClientException("Failed to create client (invalid server address specified): " +
                    srvStr, e);
            }
        }

        return Collections.unmodifiableCollection(addrs);
    }

    /**
     * @return New connection manager based on current client settings.
     * @throws GridClientException If failed to start connection server.
     */
<<<<<<< HEAD
    public GridClientConnectionManager newConnectionManager() throws GridClientException {
        return createConnectionManager(id, sslCtx, cfg, routers, top);
=======
    public GridClientConnectionManager newConnectionManager(@Nullable Byte marshId) throws GridClientException {
        return createConnectionManager(id, sslCtx, cfg, routers, top, marshId);
>>>>>>> 50acba01
    }

    /**
     * @param clientId Client ID.
     * @param sslCtx SSL context to enable secured connection or {@code null} to use unsecured one.
     * @param cfg Client configuration.
     * @param routers Routers or empty collection to use endpoints from topology info.
     * @param top Topology.
     * @throws GridClientException In case of error.
     */
    private GridClientConnectionManager createConnectionManager(UUID clientId, SSLContext sslCtx,
<<<<<<< HEAD
        GridClientConfiguration cfg, Collection<InetSocketAddress> routers, GridClientTopology top)
=======
        GridClientConfiguration cfg, Collection<InetSocketAddress> routers, GridClientTopology top,
        @Nullable Byte marshId)
>>>>>>> 50acba01
        throws GridClientException {
        GridClientConnectionManager mgr;

        try {
            Class<?> cls = Class.forName(ENT_CONN_MGR_CLS);

<<<<<<< HEAD
            Constructor<?> cons = cls.getConstructor(UUID.class, SSLContext.class,
                GridClientConfiguration.class, Collection.class, GridClientTopology.class);

            mgr = (GridClientConnectionManager)cons.newInstance(clientId, sslCtx, cfg, routers, top);
        }
        catch (ClassNotFoundException ignored) {
            mgr = new GridClientConnectionManagerOsImpl(clientId, sslCtx, cfg, routers, top);
=======
            Constructor<?> cons = cls.getConstructor(UUID.class, SSLContext.class, GridClientConfiguration.class,
                Collection.class, GridClientTopology.class, Byte.class);

            mgr = (GridClientConnectionManager)cons.newInstance(clientId, sslCtx, cfg, routers, top, marshId);
        }
        catch (ClassNotFoundException ignored) {
            mgr = new GridClientConnectionManagerOsImpl(clientId, sslCtx, cfg, routers, top, marshId);
>>>>>>> 50acba01
        }
        catch (NoSuchMethodException | IllegalAccessException | InstantiationException | InvocationTargetException e) {
            throw new GridClientException("Failed to create client connection manager.", e);
        }

        return mgr;
    }

    /**
     * Tries to init client topology using configured set of servers or routers.
     *
     * @throws GridClientException If initialisation failed.
     * @throws InterruptedException If initialisation was interrupted.
     */
    private void tryInitTopology() throws GridClientException, InterruptedException {
        boolean hasSrvs = routers.isEmpty();

        final Collection<InetSocketAddress> connSrvs = (hasSrvs) ? new LinkedHashSet<>(srvs) : routers;

        if (hasSrvs) {
            // Add REST endpoints for all nodes from previous topology snapshot.
            try {
                for (GridClientNodeImpl node : top.nodes()) {
                    Collection<InetSocketAddress> endpoints = node.availableAddresses(cfg.getProtocol());

                    boolean sameHost = node.attributes().isEmpty() ||
                        F.containsAny(U.allLocalMACs(), node.attribute(ATTR_MACS).toString().split(", "));

                    if (sameHost) {
                        List<InetSocketAddress> srvs = new ArrayList<>(endpoints);

                        Collections.sort(srvs, GridClientUtils.inetSocketAddressesComparator(true));

                        connSrvs.addAll(srvs);
                    }
                    else {
                        for (InetSocketAddress endpoint : endpoints)
                            if (!endpoint.getAddress().isLoopbackAddress())
                                connSrvs.add(endpoint);
                    }
                }
            }
            catch (GridClientDisconnectedException ignored) {
                // Ignore if latest topology update failed.
            }
        }

        connMgr.init(connSrvs);

        Map<String, GridClientCacheMode> overallCaches = new HashMap<>();

        for (GridClientNodeImpl node : top.nodes())
            overallCaches.putAll(node.caches());

        for (Map.Entry<String, GridClientCacheMode> entry : overallCaches.entrySet()) {
            GridClientDataAffinity affinity = affinity(entry.getKey());

            if (affinity instanceof GridClientPartitionAffinity && entry.getValue() !=
                GridClientCacheMode.PARTITIONED)
                log.warning(GridClientPartitionAffinity.class.getSimpleName() + " is used for a cache configured " +
                    "for non-partitioned mode [cacheName=" + entry.getKey() + ", cacheMode=" + entry.getValue() + ']');
        }
    }

    /**
     * Thread that updates topology according to refresh interval specified in configuration.
     */
    @SuppressWarnings("BusyWait")
    private class TopologyUpdaterThread extends Thread {
        /**
         * Creates topology refresh thread.
         */
        private TopologyUpdaterThread() {
            super(id + "-topology-update");
        }

        /** {@inheritDoc} */
        @Override public void run() {
            try {
                while (!isInterrupted()) {
                    Thread.sleep(cfg.getTopologyRefreshFrequency());

                    try {
                        tryInitTopology();
                    }
                    catch (GridClientException e) {
                        top.fail(e);

                        if (log.isLoggable(Level.FINE))
                            log.fine("Failed to update topology: " + e.getMessage());
                    }
                }
            }
            catch (InterruptedException ignored) {
                // Client is shutting down.
                Thread.currentThread().interrupt();
            }
        }
    }

    /** {@inheritDoc} */
    @Override public String toString() {
        return "GridClientImpl [id=" + id + ", closed=" + closed + ']';
    }
}<|MERGE_RESOLUTION|>--- conflicted
+++ resolved
@@ -150,11 +150,7 @@
                 throw new GridClientException("Servers addresses and routers addresses cannot both be provided " +
                     "for client (please fix configuration and restart): " + this);
 
-<<<<<<< HEAD
-            connMgr = createConnectionManager(id, sslCtx, cfg, routers, top);
-=======
             connMgr = createConnectionManager(id, sslCtx, cfg, routers, top, null);
->>>>>>> 50acba01
 
             try {
                 // Init connection manager, it should cause topology update.
@@ -381,13 +377,8 @@
      * @return New connection manager based on current client settings.
      * @throws GridClientException If failed to start connection server.
      */
-<<<<<<< HEAD
-    public GridClientConnectionManager newConnectionManager() throws GridClientException {
-        return createConnectionManager(id, sslCtx, cfg, routers, top);
-=======
     public GridClientConnectionManager newConnectionManager(@Nullable Byte marshId) throws GridClientException {
         return createConnectionManager(id, sslCtx, cfg, routers, top, marshId);
->>>>>>> 50acba01
     }
 
     /**
@@ -399,27 +390,14 @@
      * @throws GridClientException In case of error.
      */
     private GridClientConnectionManager createConnectionManager(UUID clientId, SSLContext sslCtx,
-<<<<<<< HEAD
-        GridClientConfiguration cfg, Collection<InetSocketAddress> routers, GridClientTopology top)
-=======
         GridClientConfiguration cfg, Collection<InetSocketAddress> routers, GridClientTopology top,
         @Nullable Byte marshId)
->>>>>>> 50acba01
         throws GridClientException {
         GridClientConnectionManager mgr;
 
         try {
             Class<?> cls = Class.forName(ENT_CONN_MGR_CLS);
 
-<<<<<<< HEAD
-            Constructor<?> cons = cls.getConstructor(UUID.class, SSLContext.class,
-                GridClientConfiguration.class, Collection.class, GridClientTopology.class);
-
-            mgr = (GridClientConnectionManager)cons.newInstance(clientId, sslCtx, cfg, routers, top);
-        }
-        catch (ClassNotFoundException ignored) {
-            mgr = new GridClientConnectionManagerOsImpl(clientId, sslCtx, cfg, routers, top);
-=======
             Constructor<?> cons = cls.getConstructor(UUID.class, SSLContext.class, GridClientConfiguration.class,
                 Collection.class, GridClientTopology.class, Byte.class);
 
@@ -427,7 +405,6 @@
         }
         catch (ClassNotFoundException ignored) {
             mgr = new GridClientConnectionManagerOsImpl(clientId, sslCtx, cfg, routers, top, marshId);
->>>>>>> 50acba01
         }
         catch (NoSuchMethodException | IllegalAccessException | InstantiationException | InvocationTargetException e) {
             throw new GridClientException("Failed to create client connection manager.", e);
