/*
 * Licensed to the Apache Software Foundation (ASF) under one or more
 * contributor license agreements.  See the NOTICE file distributed with
 * this work for additional information regarding copyright ownership.
 * The ASF licenses this file to You under the Apache License, Version 2.0
 * (the "License"); you may not use this file except in compliance with
 * the License.  You may obtain a copy of the License at
 *
 *      http://www.apache.org/licenses/LICENSE-2.0
 *
 * Unless required by applicable law or agreed to in writing, software
 * distributed under the License is distributed on an "AS IS" BASIS,
 * WITHOUT WARRANTIES OR CONDITIONS OF ANY KIND, either express or implied.
 * See the License for the specific language governing permissions and
 * limitations under the License.
 */

package org.apache.ignite.internal.processors.cache.database.tree;

import java.io.Externalizable;
import java.nio.ByteBuffer;
import java.util.ArrayList;
import java.util.Arrays;
import java.util.Collections;
import java.util.Comparator;
import java.util.List;
import java.util.concurrent.atomic.AtomicBoolean;
import java.util.concurrent.atomic.AtomicLong;
import org.apache.ignite.IgniteCheckedException;
import org.apache.ignite.IgniteException;
import org.apache.ignite.internal.IgniteInterruptedCheckedException;
import org.apache.ignite.internal.pagemem.Page;
import org.apache.ignite.internal.pagemem.PageIdUtils;
import org.apache.ignite.internal.pagemem.PageMemory;
import org.apache.ignite.internal.pagemem.wal.IgniteWriteAheadLogManager;
import org.apache.ignite.internal.pagemem.wal.record.delta.FixCountRecord;
import org.apache.ignite.internal.pagemem.wal.record.delta.FixLeftmostChildRecord;
import org.apache.ignite.internal.pagemem.wal.record.delta.FixRemoveId;
import org.apache.ignite.internal.pagemem.wal.record.delta.InnerReplaceRecord;
import org.apache.ignite.internal.pagemem.wal.record.delta.InsertRecord;
import org.apache.ignite.internal.pagemem.wal.record.delta.MergeRecord;
import org.apache.ignite.internal.pagemem.wal.record.delta.MetaPageAddRootRecord;
import org.apache.ignite.internal.pagemem.wal.record.delta.MetaPageCutRootRecord;
import org.apache.ignite.internal.pagemem.wal.record.delta.MetaPageInitRootRecord;
import org.apache.ignite.internal.pagemem.wal.record.delta.NewRootInitRecord;
import org.apache.ignite.internal.pagemem.wal.record.delta.RecycleRecord;
import org.apache.ignite.internal.pagemem.wal.record.delta.RemoveRecord;
import org.apache.ignite.internal.pagemem.wal.record.delta.ReplaceRecord;
import org.apache.ignite.internal.pagemem.wal.record.delta.SplitExistingPageRecord;
import org.apache.ignite.internal.pagemem.wal.record.delta.SplitForwardPageRecord;
import org.apache.ignite.internal.processors.cache.database.DataStructure;
import org.apache.ignite.internal.processors.cache.database.tree.io.BPlusIO;
import org.apache.ignite.internal.processors.cache.database.tree.io.BPlusInnerIO;
import org.apache.ignite.internal.processors.cache.database.tree.io.BPlusLeafIO;
import org.apache.ignite.internal.processors.cache.database.tree.io.BPlusMetaIO;
import org.apache.ignite.internal.processors.cache.database.tree.io.IOVersions;
import org.apache.ignite.internal.processors.cache.database.tree.io.PageIO;
import org.apache.ignite.internal.processors.cache.database.tree.reuse.ReuseBag;
import org.apache.ignite.internal.processors.cache.database.tree.reuse.ReuseList;
import org.apache.ignite.internal.processors.cache.database.tree.util.PageHandler;
import org.apache.ignite.internal.util.GridArrays;
import org.apache.ignite.internal.util.GridLongList;
import org.apache.ignite.internal.util.lang.GridCursor;
import org.apache.ignite.internal.util.lang.GridTreePrinter;
import org.apache.ignite.internal.util.typedef.F;
import org.apache.ignite.internal.util.typedef.internal.S;
import org.apache.ignite.internal.util.typedef.internal.SB;
import org.apache.ignite.internal.util.typedef.internal.U;

import static org.apache.ignite.internal.processors.cache.database.tree.BPlusTree.Bool.DONE;
import static org.apache.ignite.internal.processors.cache.database.tree.BPlusTree.Bool.FALSE;
import static org.apache.ignite.internal.processors.cache.database.tree.BPlusTree.Bool.READY;
import static org.apache.ignite.internal.processors.cache.database.tree.BPlusTree.Bool.TRUE;
import static org.apache.ignite.internal.processors.cache.database.tree.BPlusTree.Result.FOUND;
import static org.apache.ignite.internal.processors.cache.database.tree.BPlusTree.Result.GO_DOWN;
import static org.apache.ignite.internal.processors.cache.database.tree.BPlusTree.Result.GO_DOWN_X;
import static org.apache.ignite.internal.processors.cache.database.tree.BPlusTree.Result.NOT_FOUND;
import static org.apache.ignite.internal.processors.cache.database.tree.BPlusTree.Result.RETRY;
import static org.apache.ignite.internal.processors.cache.database.tree.BPlusTree.Result.RETRY_ROOT;
import static org.apache.ignite.internal.processors.cache.database.tree.util.PageHandler.initPage;
import static org.apache.ignite.internal.processors.cache.database.tree.util.PageHandler.isWalDeltaRecordNeeded;
import static org.apache.ignite.internal.processors.cache.database.tree.util.PageHandler.readPage;
import static org.apache.ignite.internal.processors.cache.database.tree.util.PageHandler.writePage;

/**
 * Abstract B+Tree.
 */
@SuppressWarnings({"RedundantThrowsDeclaration", "ConstantValueVariableUse"})
<<<<<<< HEAD
public abstract class BPlusTree<L, T extends L> {
    /** For testing. */
    public static Random rnd;

=======
public abstract class BPlusTree<L, T extends L> extends DataStructure {
>>>>>>> 5748cc3f
    /** */
    private static volatile boolean interrupted;

    /** */
    private final AtomicBoolean destroyed = new AtomicBoolean(false);

    /** */
    private final String name;

    /** */
    private final float minFill;

    /** */
    private final float maxFill;

    /** */
    private final long metaPageId;

    /** */
    private final boolean canGetRowFromInner;

    /** */
    private final IOVersions<? extends BPlusInnerIO<L>> innerIos;

    /** */
    private final IOVersions<? extends BPlusLeafIO<L>> leafIos;

    /** */
    private final AtomicLong globalRmvId = new AtomicLong(U.currentTimeMillis() * 1000_000); // TODO init from WAL?

    /** */
    private final GridTreePrinter<Long> treePrinter = new GridTreePrinter<Long>() {
        /** */
        private boolean keys = true;

        @Override protected List<Long> getChildren(Long pageId) {
            if (pageId == null || pageId == 0L)
                return null;

            try (Page page = page(pageId)) {
                ByteBuffer buf = page.getForRead(); // No correctness guaranties.

                try {
                    BPlusIO io = io(buf);

                    if (io.isLeaf())
                        return null;

                    int cnt = io.getCount(buf);

                    assert cnt >= 0 : cnt;

                    List<Long> res;

                    if (cnt > 0) {
                        res = new ArrayList<>(cnt + 1);

                        for (int i = 0; i < cnt; i++)
                            res.add(inner(io).getLeft(buf, i));

                        res.add(inner(io).getRight(buf, cnt - 1));
                    }
                    else {
                        long left = inner(io).getLeft(buf, 0);

                        res = left == 0 ? Collections.<Long>emptyList() : Collections.singletonList(left);
                    }

                    return res;
                }
                finally {
                    page.releaseRead();
                }
            }
            catch (IgniteCheckedException e) {
                throw new IllegalStateException(e);
            }
        }

        @Override protected String formatTreeNode(Long pageId) {
            if (pageId == null)
                return ">NPE<";

            if (pageId == 0L)
                return "<Zero>";

            try (Page page = page(pageId)) {
                ByteBuffer buf = page.getForRead(); // No correctness guaranties.

                try {
                    BPlusIO<L> io = io(buf);

                    return printPage(io, buf, keys);
                }
                finally {
                    page.releaseRead();
                }
            }
            catch (IgniteCheckedException e) {
                throw new IllegalStateException(e);
            }
        }
    };

    /** */
    private final GetPageHandler<Get> askNeighbor = new GetPageHandler<Get>() {
        @Override public Result run0(long pageId, Page page, ByteBuffer buf, BPlusIO<L> io, Get g, int isBack) {
            assert !io.isLeaf(); // Inner page.

            boolean back = isBack == TRUE.ordinal();

            long res = doAskNeighbor(io, buf, back);

            if (back)
                g.backId = res;
            else {
                assert isBack == FALSE.ordinal() : isBack;

                g.fwdId = res;
            }

            return FOUND;
        }
    };

    /** */
    private final GetPageHandler<Get> search = new GetPageHandler<Get>() {
        @Override public Result run0(long pageId, Page page, ByteBuffer buf, BPlusIO<L> io, Get g, int lvl)
            throws IgniteCheckedException {
            boolean needBackIfRouting = g.backId != 0;

            g.backId = 0; // Usually we'll go left down and don't need it.

            int cnt = io.getCount(buf);
            int idx = findInsertionPoint(io, buf, cnt, g.row, g.shift);

            boolean found = idx >= 0;

            if (found) { // Found exact match.
                assert g.getClass() != GetCursor.class;

                if (g.found(io, buf, idx, lvl))
                    return FOUND;

                assert !io.isLeaf();

                // Else we need to reach leaf page, go left down.
            }
            else {
                idx = fix(idx);

                // If we are on the right edge, then check for expected forward page and retry of it does match.
                // It means that concurrent split happened. This invariant is referred as `triangle`.
                if (idx == cnt && io.getForward(buf) != g.fwdId)
                    return RETRY;

                if (g.notFound(io, buf, idx, lvl)) // No way down, stop here.
                    return NOT_FOUND;

                assert !io.isLeaf();
                assert lvl > 0 : lvl;
            }

            // If idx == cnt then we go right down, else left down: getLeft(cnt) == getRight(cnt - 1).
            g.pageId = inner(io).getLeft(buf, idx);

            // If we see the tree in consistent state, then our right down page must be forward for our left down page,
            // we need to setup fwdId and/or backId to be able to check this invariant on lower level.
            if (idx < cnt) {
                // Go left down here.
                g.fwdId = inner(io).getRight(buf, idx);
            }
            else {
                // Go right down here or it is an empty branch.
                assert idx == cnt;

                // Here child's forward is unknown to us (we either go right or it is an empty "routing" page),
                // need to ask our forward about the child's forward (it must be leftmost child of our forward page).
                // This is ok from the locking standpoint because we take all locks in the forward direction.
                long fwdId = io.getForward(buf);

                // Setup fwdId.
                if (fwdId == 0)
                    g.fwdId = 0;
                else {
                    // We can do askNeighbor on forward page here because we always take locks in forward direction.
                    Result res = askNeighbor(fwdId, g, false);

                    if (res != FOUND)
                        return res; // Retry.
                }

                // Setup backId.
                if (cnt != 0) // It is not a routing page and we are going to the right, can get backId here.
                    g.backId = inner(io).getLeft(buf, cnt - 1);
                else if (needBackIfRouting) {
                    // Can't get backId here because of possible deadlock and it is only needed for remove operation.
                    return GO_DOWN_X;
                }
            }

            return GO_DOWN;
        }
    };

    /** */
    private final GetPageHandler<Put> replace = new GetPageHandler<Put>() {
        @Override public Result run0(long pageId, Page page, ByteBuffer buf, BPlusIO<L> io, Put p, int lvl)
            throws IgniteCheckedException {
            assert p.btmLvl == 0 : "split is impossible with replace";

            final int cnt = io.getCount(buf);
            final int idx = findInsertionPoint(io, buf, cnt, p.row, 0);

            if (idx < 0) // Not found, split or merge happened.
                return RETRY;

            // Replace link at idx with new one.
            // Need to read link here because `p.finish()` will clear row.
            L newRow = p.row;

            // Do get removed row if we are on a leaf page.
            if (lvl == 0) {
                assert p.oldRow == null;

                // Get old row in leaf page to reduce contention at upper level.
                p.oldRow = getRow(io, buf, idx);

                p.finish();

                // Inner replace state must be consistent by the end of the operation.
                assert p.needReplaceInner == FALSE || p.needReplaceInner == DONE : p.needReplaceInner;
            }

            io.store(buf, idx, newRow, null);

            if (needWalDeltaRecord(page))
                wal.log(new ReplaceRecord<>(cacheId, page.id(), io, newRow, null, idx));

            return FOUND;
        }
    };

    /** */
    private final GetPageHandler<Put> insert = new GetPageHandler<Put>() {
        @Override public Result run0(long pageId, Page page, ByteBuffer buf, BPlusIO<L> io, Put p, int lvl)
            throws IgniteCheckedException {
            assert p.btmLvl == lvl : "we must always insert at the bottom level: " + p.btmLvl + " " + lvl;

            int cnt = io.getCount(buf);
            int idx = findInsertionPoint(io, buf, cnt, p.row, 0);

            assert idx < 0 : "Duplicate row in index.";

            idx = fix(idx);

            // Possible split or merge.
            if (idx == cnt && io.getForward(buf) != p.fwdId)
                return RETRY;

            // Do insert.
            L moveUpRow = p.insert(page, io, buf, idx, lvl);

            // Check if split happened.
            if (moveUpRow != null) {
                p.btmLvl++; // Get high.
                p.row = moveUpRow;

                // Here forward page can't be concurrently removed because we keep write lock on tail which is the only
                // page who knows about the forward page, because it was just produced by split.
                p.rightId = io.getForward(buf);
                p.tail(page);

                assert p.rightId != 0;
            }
            else
                p.finish();

            return FOUND;
        }
    };

    /** */
    private final GetPageHandler<Remove> removeFromLeaf = new GetPageHandler<Remove>() {
        @Override public Result run0(long leafId, Page leaf, ByteBuffer buf, BPlusIO<L> io, Remove r, int lvl)
            throws IgniteCheckedException {
            assert lvl == 0 : lvl;

            final int cnt = io.getCount(buf);
            int idx = findInsertionPoint(io, buf, cnt, r.row, 0);

            if (idx < 0) {
                if (!r.ceil) // We've found exact match on search but now it's gone.
                    return RETRY;

                idx = fix(idx);

                if (idx == cnt) // We can not remove ceiling row here. Bad luck.
                    return NOT_FOUND;
            }

            assert idx < cnt;

            // !!! Before modifying state we have to make sure that we will not go for retry.

            // We may need to replace inner key or want to merge this leaf with sibling after the remove -> keep lock.
            if (r.needReplaceInner == TRUE ||
                // We need to make sure that we have back or forward to be able to merge.
                ((r.fwdId != 0 || r.backId != 0) && mayMerge(cnt - 1, io.getMaxCount(buf)))) {
                // If we have backId then we've already locked back page, nothing to do here.
                if (r.fwdId != 0 && r.backId == 0) {
                    Result res = r.lockForward(0);

                    if (res != FOUND)
                        return res; // Retry.
                }

                if (cnt == 1) // It was the last item.
                    r.needMergeEmptyBranch = TRUE;

                r.addTail(leafId, leaf, buf, io, 0, Tail.EXACT);
            }

            // This field can be set only once here.
            assert r.removed == null;

            // Detach the row.
            r.removed = getRow(io, buf, idx);

            r.doRemove(leaf, io, buf, cnt, idx);

            return FOUND;
        }
    };

    /** */
    private final GetPageHandler<Remove> lockBackAndRemoveFromLeaf = new GetPageHandler<Remove>() {
        @Override protected Result run0(long backId, Page back, ByteBuffer buf, BPlusIO<L> io, Remove r, int lvl)
            throws IgniteCheckedException {
            // Check that we have consistent view of the world.
            if (io.getForward(buf) != r.pageId)
                return RETRY;

            // Correct locking order: from back to forward.
            Result res = r.doRemoveFromLeaf();

            // Keep locks on back and leaf pages for subsequent merges.
            if (res == FOUND && r.tail != null)
                r.addTail(backId, back, buf, io, lvl, Tail.BACK);

            return res;
        }
    };

    /** */
    private final GetPageHandler<Remove> lockBackAndTail = new GetPageHandler<Remove>() {
        @Override public Result run0(long backId, Page back, ByteBuffer buf, BPlusIO<L> io, Remove r, int lvl)
            throws IgniteCheckedException {
            // Check that we have consistent view of the world.
            if (io.getForward(buf) != r.pageId)
                return RETRY;

            // Correct locking order: from back to forward.
            Result res = r.doLockTail(lvl);

            if (res == FOUND)
                r.addTail(backId, back, buf, io, lvl, Tail.BACK);

            return res;
        }
    };

    /** */
    private final GetPageHandler<Remove> lockTailForward = new GetPageHandler<Remove>() {
        @Override protected Result run0(long pageId, Page page, ByteBuffer buf, BPlusIO<L> io, Remove r, int lvl)
            throws IgniteCheckedException {
            r.addTail(pageId, page, buf, io, lvl, Tail.FORWARD);

            return FOUND;
        }
    };

    /** */
    private final GetPageHandler<Remove> lockTail = new GetPageHandler<Remove>() {
        @Override public Result run0(long pageId, Page page, ByteBuffer buf, BPlusIO<L> io, Remove r, int lvl)
            throws IgniteCheckedException {
            assert lvl > 0 : lvl; // We are not at the bottom.

            // Check that we have a correct view of the world.
<<<<<<< HEAD
            if (io.getForward(buf) != r.fwdId)
=======
            if (inner(io).getLeft(buf, idx) != r.getTail(lvl - 1).pageId) {
                assert !found;

>>>>>>> 5748cc3f
                return RETRY;

            // Check that we have a correct view of the world.
//            if (inner(io).getLeft(buf, idx) != r.getTail(r.tail, lvl - 1).pageId) {
//                assert !found;
//
//                return RETRY;
//            }

            // We don't have a back page, need to lock our forward and become a back for it.
            if (r.fwdId != 0 && r.backId == 0) {
                Result res = r.lockForward(lvl);

                if (res != FOUND)
                    return res; // Retry.
            }

            r.addTail(pageId, page, buf, io, lvl, Tail.EXACT);

            return FOUND;
        }
    };

    /** */
    private final PageHandler<Void, BPlusMetaIO, Void> cutRoot = new PageHandler<Void, BPlusMetaIO, Void>() {
        @Override public Void run(long metaId, Page meta, BPlusMetaIO io, ByteBuffer buf, Void ignore, int lvl)
            throws IgniteCheckedException {
            assert lvl == io.getRootLevel(buf); // Can drop only root.

            io.cutRoot(buf);

            if (needWalDeltaRecord(meta))
                wal.log(new MetaPageCutRootRecord(cacheId, meta.id()));

            return null;
        }
    };

    /** */
    private final PageHandler<Long, BPlusMetaIO, Void> addRoot = new PageHandler<Long, BPlusMetaIO, Void>() {
        @Override public Void run(long metaId, Page meta, BPlusMetaIO io, ByteBuffer buf, Long rootPageId, int lvl)
            throws IgniteCheckedException {
            assert rootPageId != null;
            assert lvl == io.getLevelsCount(buf);

            io.addRoot(buf, rootPageId);

            if (needWalDeltaRecord(meta))
                wal.log(new MetaPageAddRootRecord(cacheId, meta.id(), rootPageId));

            return null;
        }
    };

    /** */
    private final PageHandler<Long, BPlusMetaIO, Void> initRoot = new PageHandler<Long, BPlusMetaIO, Void>() {
        @Override public Void run(long metaId, Page meta, BPlusMetaIO io, ByteBuffer buf, Long rootId, int lvl)
            throws IgniteCheckedException {
            assert rootId != null;

            io.initRoot(buf, rootId);

            if (needWalDeltaRecord(meta))
                wal.log(new MetaPageInitRootRecord(cacheId, meta.id(), rootId));

            return null;
        }
    };

    /**
     * @param name Tree name.
     * @param cacheId Cache ID.
     * @param pageMem Page memory.
     * @param wal Write ahead log manager.
     * @param metaPageId Meta page ID.
     * @param reuseList Reuse list.
     * @param innerIos Inner IO versions.
     * @param leafIos Leaf IO versions.
     */
    public BPlusTree(
        String name,
        int cacheId,
        PageMemory pageMem,
        IgniteWriteAheadLogManager wal,
        long metaPageId,
        ReuseList reuseList,
        IOVersions<? extends BPlusInnerIO<L>> innerIos,
        IOVersions<? extends BPlusLeafIO<L>> leafIos
    ) throws IgniteCheckedException {
        super(cacheId, pageMem, wal);

        assert !F.isEmpty(name);

        // TODO make configurable: 0 <= minFill <= maxFill <= 1
        minFill = 0f; // Testing worst case when merge happens only on empty page.
        maxFill = 0f; // Avoiding random effects on testing.

        assert innerIos != null;
        assert leafIos != null;
        assert metaPageId != 0L;

        this.canGetRowFromInner = innerIos.latest().canGetRow(); // TODO refactor
        this.innerIos = innerIos;
        this.leafIos = leafIos;
        this.metaPageId = metaPageId;
        this.name = name;
        this.reuseList = reuseList;
    }

    /**
     * @return Tree name.
     */
    public final String getName() {
        return name;
    }

    /**
     * @param page Updated page.
     * @return {@code true} If we need to make a delta WAL record for the change in this page.
     */
    private boolean needWalDeltaRecord(Page page) {
        return isWalDeltaRecordNeeded(wal, page);
    }

    /**
     * Initialize new index.
     *
     * @throws IgniteCheckedException If failed.
     */
    protected final void initNew() throws IgniteCheckedException {
        // Allocate the first leaf page, it will be our root.
        long rootId = allocatePageForNew();

        try (Page root = page(rootId)) {
            initPage(rootId, root, latestLeafIO(), wal);
        }

        // Initialize meta page with new root page.
        try (Page meta = page(metaPageId)) {
            writePage(metaPageId, meta, initRoot, BPlusMetaIO.VERSIONS.latest(), wal, rootId, 0);
        }
    }

    /**
     * @return Root level.
     */
    private static int getRootLevel(Page meta) {
        ByteBuffer buf = meta.getForRead(); // Meta can't be removed.

        try {
            return BPlusMetaIO.VERSIONS.forPage(buf).getRootLevel(buf);
        }
        finally {
            meta.releaseRead();
        }
    }

    /**
     * @param meta Meta page.
     * @param lvl Level, if {@code 0} then it is a bottom level, if negative then root.
     * @return Page ID.
     */
    private static long getFirstPageId(Page meta, int lvl) {
        ByteBuffer buf = meta.getForRead(); // Meta can't be removed.

        try {
            BPlusMetaIO io = BPlusMetaIO.VERSIONS.forPage(buf);

            if (lvl < 0)
                lvl = io.getRootLevel(buf);

            if (lvl >= io.getLevelsCount(buf))
                return 0;

            return io.getFirstPageId(buf, lvl);
        }
        finally {
            meta.releaseRead();
        }
    }

    /**
     * @param upper Upper bound.
     * @return Cursor.
     */
    private GridCursor<T> findLowerUnbounded(L upper) throws IgniteCheckedException {
        ForwardCursor cursor = new ForwardCursor(upper);

        long firstPageId;

        try (Page meta = page(metaPageId)) {
            firstPageId = getFirstPageId(meta, 0); // Level 0 is always at the bottom.
        }

        try (Page first = page(firstPageId)) {
            ByteBuffer buf = first.getForRead(); // We always merge pages backwards, the first page is never removed.

            try {
                cursor.fillFromBuffer(buf, io(buf), 0);
            }
            finally {
                first.releaseRead();
            }
        }

        return cursor;
    }

    /**
     * Check if the tree is getting destroyed.
     */
    private void checkDestroyed() {
        if (destroyed.get())
            throw new IllegalStateException("Tree is being concurrently destroyed: " + getName());
    }

    /**
     * @param lower Lower bound inclusive or {@code null} if unbounded.
     * @param upper Upper bound inclusive or {@code null} if unbounded.
     * @return Cursor.
     * @throws IgniteCheckedException If failed.
     */
    public final GridCursor<T> find(L lower, L upper) throws IgniteCheckedException {
        checkDestroyed();

        try {
            if (lower == null)
                return findLowerUnbounded(upper);

            // Lower bound must be shifted to -1 for case when multiple rows are equal to this bound.
            GetCursor g = new GetCursor(lower, -1, new ForwardCursor(upper));

            doFind(g);

            return g.cursor;
        }
        catch (IgniteCheckedException e) {
            throw new IgniteCheckedException("Runtime failure on bounds: [lower=" + lower + ", upper=" + upper + "]", e);
        }
        catch (RuntimeException e) {
            throw new IgniteException("Runtime failure on bounds: [lower=" + lower + ", upper=" + upper + "]", e);
        }
        catch (AssertionError e) {
            throw new AssertionError("Assertion error on bounds: [lower=" + lower + ", upper=" + upper + "]", e);
        }
    }

    /**
     * @param row Lookup row for exact match.
     * @return Found row.
     */
    @SuppressWarnings("unchecked")
    public final T findOne(L row) throws IgniteCheckedException {
        checkDestroyed();

        try {
            GetOne g = new GetOne(row);

            doFind(g);

            return (T)g.row;
        }
        catch (IgniteCheckedException e) {
            throw new IgniteCheckedException("Runtime failure on lookup row: " + row, e);
        }
        catch (RuntimeException e) {
            throw new IgniteException("Runtime failure on lookup row: " + row, e);
        }
        catch (AssertionError e) {
            throw new AssertionError("Assertion error on lookup row: " + row, e);
        }
    }

    /**
     * @param g Get.
     */
    private void doFind(Get g) throws IgniteCheckedException {
        try {
            for (; ; ) { // Go down with retries.
                g.init();

                switch (findDown(g, g.rootId, 0L, g.rootLvl)) {
                    case RETRY:
                    case RETRY_ROOT:
                        checkInterrupted();

                        continue;

                    default:
                        return;
                }
            }
        }
        finally {
            g.releaseMeta();
        }
    }

    /**
     * @param g Get.
     * @param pageId Page ID.
     * @param fwdId Expected forward page ID.
     * @param lvl Level.
     * @return Result code.
     * @throws IgniteCheckedException If failed.
     */
    private Result findDown(final Get g, final long pageId, final long fwdId, final int lvl)
        throws IgniteCheckedException {
        Page page = page(pageId);

        try {
            for (; ; ) {
                // Init args.
                g.pageId = pageId;
                g.fwdId = fwdId;

                Result res = readPage(pageId, page, search, g, lvl);

                switch (res) {
                    case GO_DOWN:
                    case GO_DOWN_X:
                        assert g.pageId != pageId;
                        assert g.fwdId != fwdId || fwdId == 0;

                        // Go down recursively.
                        res = findDown(g, g.pageId, g.fwdId, lvl - 1);

                        switch (res) {
                            case RETRY:
                                checkInterrupted();

                                continue; // The child page got splitted, need to reread our page.

                            default:
                                return res;
                        }

                    case NOT_FOUND:
                        assert lvl == 0 : lvl;

                        g.row = null; // Mark not found result.

                        return res;

                    default:
                        return res;
                }
            }
        }
        finally {
            if (g.canRelease(pageId, page, lvl))
                page.close();
        }
    }

    /**
     * @param instance Instance name.
     * @param type Tree type.
     * @return Tree name.
     */
    public static String treeName(String instance, String type) {
        return instance + "##" + type;
    }

    /**
     * For debug.
     *
     * @return Tree as {@link String}.
     */
    @SuppressWarnings("unused")
    public final String printTree() {
        long rootPageId;

        try (Page meta = page(metaPageId)) {
            rootPageId = getFirstPageId(meta, -1);
        }
        catch (IgniteCheckedException e) {
            throw new IllegalStateException(e);
        }

        return treePrinter.print(rootPageId);
    }

    /**
     * @throws IgniteCheckedException If failed.
     */
    public final void validateTree() throws IgniteCheckedException {
        long rootPageId;
        int rootLvl;

        try (Page meta = page(metaPageId)) {
            rootLvl = getRootLevel(meta);

            if (rootLvl < 0)
                fail("Root level: " + rootLvl);

            validateFirstPages(meta, rootLvl);

            rootPageId = getFirstPageId(meta, rootLvl);

            validateDownPages(meta, rootPageId, 0L, rootLvl);

            validateDownKeys(rootPageId, null);
        }
    }

    /**
     * @param pageId Page ID.
     * @param minRow Minimum row.
     * @throws IgniteCheckedException If failed.
     */
    private void validateDownKeys(long pageId, L minRow) throws IgniteCheckedException {
        try (Page page = page(pageId)) {
            ByteBuffer buf = page.getForRead();

            try {
                BPlusIO<L> io = io(buf);

                int cnt = io.getCount(buf);

                if (cnt < 0)
                    fail("Negative count: " + cnt);

                if (io.isLeaf()) {
                    for (int i = 0; i < cnt; i++) {
                        if (minRow != null && compare(io, buf, i, minRow) <= 0)
                            fail("Wrong sort order: " + U.hexLong(pageId) + " , at " + i + " , minRow: " + minRow);

                        minRow = io.getLookupRow(this, buf, i);
                    }

                    return;
                }

                // To find our inner key we have to go left and then always go to the right.
                for (int i = 0; i < cnt; i++) {
                    L row = io.getLookupRow(this, buf, i);

                    if (minRow != null && compare(io, buf, i, minRow) <= 0)
                        fail("Min row violated: " + row + " , minRow: " + minRow);

                    long leftId = inner(io).getLeft(buf, i);

                    L leafRow = getGreatestRowInSubTree(leftId);

                    int cmp = compare(io, buf, i, leafRow);

                    if (cmp < 0 || (cmp != 0 && canGetRowFromInner))
                        fail("Wrong inner row: " + U.hexLong(pageId) + " , at: " + i + " , leaf:  " + leafRow +
                            " , inner: " + row);

                    validateDownKeys(leftId, minRow);

                    minRow = row;
                }

                // Need to handle the rightmost child subtree separately or handle empty routing page.
                long rightId = inner(io).getLeft(buf, cnt); // The same as getRight(cnt - 1)

                validateDownKeys(rightId, minRow);
            }
            finally {
                page.releaseRead();
            }
        }
    }

    /**
     * @param pageId Page ID.
     * @return Search row.
     * @throws IgniteCheckedException If failed.
     */
    private L getGreatestRowInSubTree(long pageId) throws IgniteCheckedException {
        try (Page page = page(pageId)) {
            ByteBuffer buf = page.getForRead();

            try {
                BPlusIO<L> io = io(buf);

                int cnt = io.getCount(buf);

                if (io.isLeaf()) {
                    if (cnt <= 0) // This code is called only if the tree is not empty, so we can't see empty leaf.
                        fail("Invalid leaf count: " + cnt + " " + U.hexLong(pageId));

                    return io.getLookupRow(this, buf, cnt - 1);
                }

                long rightId = inner(io).getLeft(buf, cnt);// The same as getRight(cnt - 1), but good for routing pages.

                return getGreatestRowInSubTree(rightId);
            }
            finally {
                page.releaseRead();
            }
        }
    }

    /**
     * @param meta Meta page.
     * @param rootLvl Root level.
     * @throws IgniteCheckedException If failed.
     */
    private void validateFirstPages(Page meta, int rootLvl) throws IgniteCheckedException {
        for (int lvl = rootLvl; lvl > 0; lvl--)
            validateFirstPage(meta, lvl);
    }

    /**
     * @param msg Message.
     */
    private static void fail(Object msg) {
        throw new AssertionError(msg);
    }

    /**
     * @param meta Meta page.
     * @param lvl Level.
     * @throws IgniteCheckedException If failed.
     */
    private void validateFirstPage(Page meta, int lvl) throws IgniteCheckedException {
        if (lvl == 0)
            fail("Leaf level: " + lvl);

        long pageId = getFirstPageId(meta, lvl);

        long leftmostChildId;

        try (Page page = page(pageId)) {
            ByteBuffer buf = page.getForRead(); // No correctness guaranties.

            try {
                BPlusIO<L> io = io(buf);

                if (io.isLeaf())
                    fail("Leaf.");

                leftmostChildId = inner(io).getLeft(buf, 0);
            }
            finally {
                page.releaseRead();
            }
        }

        long firstDownPageId = getFirstPageId(meta, lvl - 1);

        if (firstDownPageId != leftmostChildId)
            fail(new SB("First: meta ").appendHex(firstDownPageId).a(", child ").appendHex(leftmostChildId));
    }

    /**
     * @param meta Meta page.
     * @param pageId Page ID.
     * @param fwdId Forward ID.
     * @param lvl Level.
     * @throws IgniteCheckedException If failed.
     */
    private void validateDownPages(Page meta, long pageId, long fwdId, final int lvl) throws IgniteCheckedException {
        try (Page page = page(pageId)) {
            ByteBuffer buf = page.getForRead(); // No correctness guaranties.

            try {
                long realPageId = BPlusIO.getPageId(buf);

                if (realPageId != pageId)
                    fail(new SB("ABA on page ID: ref ").appendHex(pageId).a(", buf ").appendHex(realPageId));

                BPlusIO<L> io = io(buf);

                if (io.isLeaf() != (lvl == 0)) // Leaf pages only at the level 0.
                    fail("Leaf level mismatch: " + lvl);

                long actualFwdId = io.getForward(buf);

                if (actualFwdId != fwdId)
                    fail(new SB("Triangle: expected fwd ").appendHex(fwdId).a(", actual fwd ").appendHex(actualFwdId));

                int cnt = io.getCount(buf);

                if (cnt < 0)
                    fail("Negative count: " + cnt);

                if (io.isLeaf()) {
                    if (cnt == 0 && getRootLevel(meta) != 0)
                        fail("Empty leaf page.");
                }
                else {
                    // Recursively go down if we are on inner level.
                    for (int i = 0; i < cnt; i++)
                        validateDownPages(meta, inner(io).getLeft(buf, i), inner(io).getRight(buf, i), lvl - 1);

                    if (fwdId != 0) {
                        // For the rightmost child ask neighbor.
                        try (Page fwd = page(fwdId)) {
                            ByteBuffer fwdBuf = fwd.getForRead(); // No correctness guaranties.

                            try {
                                if (io(fwdBuf) != io)
                                    fail("IO on the same level must be the same");

                                fwdId = inner(io).getLeft(fwdBuf, 0);
                            }
                            finally {
                                fwd.releaseRead();
                            }
                        }
                    }

                    pageId = inner(io).getLeft(buf, cnt); // The same as io.getRight(cnt - 1) but works for routing pages.

                    validateDownPages(meta, pageId, fwdId, lvl - 1);
                }
            }
            finally {
                page.releaseRead();
            }
        }
    }

    /**
     * @param io IO.
     * @param buf Buffer.
     * @param keys Keys.
     * @return String.
     * @throws IgniteCheckedException If failed.
     */
    private String printPage(BPlusIO<L> io, ByteBuffer buf, boolean keys) throws IgniteCheckedException {
        StringBuilder b = new StringBuilder();

        b.append(formatPageId(PageIO.getPageId(buf)));

        b.append(" [ ");
        b.append(io.isLeaf() ? "L " : "I ");

        int cnt = io.getCount(buf);
        long fwdId = io.getForward(buf);

        b.append("cnt=").append(cnt).append(' ');
        b.append("fwd=").append(formatPageId(fwdId)).append(' ');

        if (!io.isLeaf()) {
            b.append("lm=").append(formatPageId(inner(io).getLeft(buf, 0))).append(' ');

            if (cnt > 0)
                b.append("rm=").append(formatPageId(inner(io).getRight(buf, cnt - 1))).append(' ');
        }

        if (keys)
            b.append("keys=").append(printPageKeys(io, buf)).append(' ');

        b.append(']');

        return b.toString();
    }

    /**
     * @param io IO.
     * @param buf Buffer.
     * @return Keys as String.
     * @throws IgniteCheckedException If failed.
     */
    private String printPageKeys(BPlusIO<L> io, ByteBuffer buf) throws IgniteCheckedException {
        int cnt = io.getCount(buf);

        StringBuilder b = new StringBuilder();

        b.append('[');

        for (int i = 0; i < cnt; i++) {
            if (i != 0)
                b.append(',');

            b.append(io.isLeaf() || canGetRowFromInner ? getRow(io, buf, i) : io.getLookupRow(this, buf, i));
        }

        b.append(']');

        return b.toString();
    }

    /**
     * @param x Long.
     * @return String.
     */
    private static String formatPageId(long x) {
        return U.hexLong(x);
    }

    /**
     * @param idx Index after binary search, which can be negative.
     * @return Always positive index.
     */
    private static int fix(int idx) {
        assert idx > -Short.MAX_VALUE && idx < Short.MAX_VALUE: idx;

        if (idx < 0)
            idx = -idx - 1;

        return idx;
    }

    /**
     * Check if interrupted.
     * @throws IgniteInterruptedCheckedException If interrupted.
     */
    private static void checkInterrupted() throws IgniteInterruptedCheckedException {
        // We should not interrupt operations in the middle, because otherwise we'll end up in inconsistent state.
        // Because of that we do not check for Thread.interrupted()
        if (interrupted)
            throw new IgniteInterruptedCheckedException("Interrupted.");
    }

    /**
     * Interrupt all operations on all threads and all indexes.
     */
    public static void interruptAll() {
        interrupted = true;
    }

    /**
     * @param row Lookup row.
     * @param bag Reuse bag.
     * @return Removed row.
     * @throws IgniteCheckedException If failed.
     */
    public final T removeCeil(L row, ReuseBag bag) throws IgniteCheckedException {
        assert row != null;

        return doRemove(row, true, bag);
    }

    /**
     * @param row Lookup row.
     * @return Removed row.
     * @throws IgniteCheckedException If failed.
     */
    public final T remove(L row) throws IgniteCheckedException {
        assert row != null;

        return doRemove(row, false, null);
    }

    /**
     * @param row Lookup row.
     * @param ceil If we can remove ceil row when we can not find exact.
     * @param bag Reuse bag.
     * @return Removed row.
     * @throws IgniteCheckedException If failed.
     */
    private T doRemove(L row, boolean ceil, ReuseBag bag) throws IgniteCheckedException {
        checkDestroyed();

        Remove r = new Remove(row, ceil, bag);

        try {
            for (;;) {
                r.init();

                switch (removeDown(r, r.rootId, 0L, 0L, r.rootLvl)) {
                    case RETRY:
                    case RETRY_ROOT:
                        checkInterrupted();

                        continue;

                    default:
                        if (!r.isFinished()) {
                            boolean ok = r.finishTail(true);

                            assert ok: "failed to finishTail";
                        }

                        assert r.isFinished(): "not finished";

                        return r.removed;
                }
            }
        }
        catch (IgniteCheckedException e) {
            throw new IgniteCheckedException("Runtime failure on search row: " + row, e);
        }
        catch (RuntimeException e) {
            throw new IgniteException("Runtime failure on search row: " + row, e);
        }
        catch (AssertionError e) {
            throw new AssertionError("Assertion error on search row: " + row, e);
        }
        finally {
            r.releaseTail();
            r.releaseMeta();

            r.reuseFreePages();
        }
    }

    /**
     * @param r Remove operation.
     * @param pageId Page ID.
     * @param backId Expected backward page ID if we are going to the right.
     * @param fwdId Expected forward page ID.
     * @param lvl Level.
     * @return Result code.
     * @throws IgniteCheckedException If failed.
     */
    private Result removeDown(final Remove r, final long pageId, final long backId, final long fwdId, final int lvl)
        throws IgniteCheckedException {
        assert lvl >= 0 : lvl;

        if (r.isTail(pageId, lvl))
            return FOUND; // We've already locked this page, so return that we are ok.

        final Page page = page(pageId);

        try {
            for (;;) {
                // Init args.
                r.pageId = pageId;
                r.fwdId = fwdId;
                r.backId = backId;

                Result res = readPage(pageId, page, search, r, lvl);

                switch (res) {
                    case GO_DOWN_X:
                        assert backId != 0;

                        // We need to get backId here for our child page, it must be the last child of our back.
                        res = askNeighbor(backId, r, true);

                        if (res != FOUND)
                            return res; // Retry.

                        // Intentional fallthrough.
                    case GO_DOWN:
                        res = removeDown(r, r.pageId, r.backId, r.fwdId, lvl - 1);

                        switch (res) {
                            case RETRY:
                                checkInterrupted();

                                continue;

                            case RETRY_ROOT:
                                return res;
                        }

                        if (!r.isFinished() && !r.finishTail(false))
                            return r.lockTail(pageId, page, backId, fwdId, lvl);

                        return res;

                    case NOT_FOUND:
                        // We are at the bottom.
                        assert lvl == 0 : lvl;

                        if (!r.ceil) {
                            r.finish();

                            return res;
                        }

                        // Intentional fallthrough for ceiling remove.

                    case FOUND:
                        // We must be at the bottom here, just need to remove row from the current page.
                        assert lvl == 0 : lvl;
                        assert r.removed == null;

                        res = r.removeFromLeaf(pageId, page, backId, fwdId);

                        if (res == NOT_FOUND) {
                            assert r.ceil : "must be a retry if not a ceiling remove";

                            r.finish();
                        }
                        else if (res == FOUND && r.tail == null) {
                            // Finish if we don't need to do any merges.
                            r.finish();
                        }

                        return res;

                    default:
                        return res;
                }
            }
        }
        finally {
            r.page = null;

            if (r.canRelease(pageId, page, lvl))
                page.close();
        }
    }

    /**
     * @param cnt Count.
     * @param cap Capacity.
     * @return {@code true} If may merge.
     */
    private boolean mayMerge(int cnt, int cap) {
        int minCnt = (int)(minFill * cap);

        if (cnt <= minCnt) {
            assert cnt == 0; // TODO remove

            return true;
        }

        assert cnt > 0;

        int maxCnt = (int)(maxFill * cap);

        if (cnt > maxCnt)
            return false;

        assert false; // TODO remove

        // Randomization is for smoothing worst case scenarios. Probability of merge attempt
        // is proportional to free space in our page (discounted on fill factor).
        return randomInt(maxCnt - minCnt) >= cnt - minCnt;
    }

    /**
     * @return Root level.
     * @throws IgniteCheckedException If failed.
     */
    public final int rootLevel() throws IgniteCheckedException {
        checkDestroyed();

        try (Page meta = page(metaPageId)) {
            return getRootLevel(meta);
        }
    }

    /**
     * !!! For debug only! May produce wrong results on concurrent access.
     *
     * @return Size.
     * @throws IgniteCheckedException If failed.
     */
    public final long size() throws IgniteCheckedException {
        checkDestroyed();

        long pageId;

        try (Page meta = page(metaPageId)) {
            pageId = getFirstPageId(meta, 0); // Level 0 is always at the bottom.
        }

        BPlusIO<L> io = null;

        long cnt = 0;

        while (pageId != 0) {
            try (Page page = page(pageId)) {
                ByteBuffer buf = page.getForRead(); // No correctness guaranties.

                try {
                    if (io == null) {
                        io = io(buf);

                        assert io.isLeaf();
                    }

                    cnt += io.getCount(buf);

                    pageId = io.getForward(buf);
                }
                finally {
                    page.releaseRead();
                }
            }
        }

        return cnt;
    }

    /**
     * @param row Row.
     * @return Old row.
     * @throws IgniteCheckedException If failed.
     */
    public final T put(T row) throws IgniteCheckedException {
        return put(row, null);
    }

    /**
     * @param row Row.
     * @param bag Reuse bag.
     * @return Old row.
     * @throws IgniteCheckedException If failed.
     */
    public final T put(T row, ReuseBag bag) throws IgniteCheckedException {
        checkDestroyed();

        Put p = new Put(row, bag);

        try {
            for (;;) { // Go down with retries.
                p.init();

                Result result = putDown(p, p.rootId, 0L, p.rootLvl);

                switch (result) {
                    case RETRY:
                    case RETRY_ROOT:
                        checkInterrupted();

                        continue;

                    default:
                        assert p.isFinished() : result;

                        return p.oldRow;
                }
            }
        }
        catch (IgniteCheckedException e) {
            throw new IgniteCheckedException("Runtime failure on row: " + row, e);
        }
        catch (RuntimeException e) {
            throw new IgniteException("Runtime failure on row: " + row, e);
        }
        catch (AssertionError e) {
            throw new AssertionError("Assertion error on row: " + row, e);
        }
        finally {
            p.releaseMeta();
        }
    }

    /**
     * Destroys tree. This method is allowed to be invoked only when the tree is out of use (no concurrent operations
     * are trying to read or update the tree after destroy beginning).
     *
     * @return Number of pages recycled from this tree. If the tree was destroyed by someone else concurrently returns
     *     {@code 0}, otherwise it should return at least {@code 2} (for meta page and root page), unless this tree is
     *     used as metadata storage, or {@code -1} if we don't have a reuse list and did not do recycling at all.
     * @throws IgniteCheckedException If failed.
     */
    public long destroy() throws IgniteCheckedException {
        if (!markDestroyed())
            return 0;

        if (reuseList == null)
            return -1;

        DestroyBag bag = new DestroyBag();

        long pagesCnt = destroy(bag);

        reuseList.addForRecycle(bag);

        assert bag.size() == 0 : bag.size();

        return pagesCnt;
    }

    /**
     * @param bag Destroy bag.
     * @return Number of recycled pages.
     * @throws IgniteCheckedException If failed.
     */
    protected final long destroy(DestroyBag bag) throws IgniteCheckedException {
        long pagesCnt = 0;

        try (Page meta = page(metaPageId)) {
            ByteBuffer metaBuf = meta.getForWrite(); // No checks, we must be out of use.

            try {
                for (long pageId : getFirstPageIds(metaBuf)) {

                    assert pageId != 0;

                    do {
                        try (Page page = page(pageId)) {
                            ByteBuffer buf = page.getForWrite(); // No checks, we must be out of use.

                            try {
                                BPlusIO<L> io = io(buf);

                                long fwdPageId = io.getForward(buf);

                                bag.addFreePage(recyclePage(pageId, page, buf));
                                pagesCnt++;

                                pageId = fwdPageId;
                            }
                            finally {
                                page.releaseWrite(true);
                            }
                        }

                        if (bag.size() == 128) {
                            reuseList.addForRecycle(bag);

                            assert bag.isEmpty() : bag.size();
                        }
                    }
                    while (pageId != 0);
                }

                bag.addFreePage(recyclePage(metaPageId, meta, metaBuf));
                pagesCnt++;
            }
            finally {
                meta.releaseWrite(true);
            }
        }

        return pagesCnt;
    }

    /**
     * @return {@code True} if state was changed.
     */
    protected final boolean markDestroyed() {
        return destroyed.compareAndSet(false, true);
    }

    /**
     * @param metaBuf Meta page buffer.
     * @return First page IDs.
     */
    protected Iterable<Long> getFirstPageIds(ByteBuffer metaBuf) {
        List<Long> result = new ArrayList<>();

        BPlusMetaIO mio = BPlusMetaIO.VERSIONS.forPage(metaBuf);

        for (int lvl = mio.getRootLevel(metaBuf); lvl >= 0; lvl--) {
            result.add(mio.getFirstPageId(metaBuf, lvl));
        }

        return result;
    }

    /**
     * @param pageId Page ID.
     * @param page Page.
     * @param buf Buffer.
     * @return Recycled page ID.
     * @throws IgniteCheckedException If failed.
     */
    private long recyclePage(long pageId, Page page, ByteBuffer buf) throws IgniteCheckedException {
        // Rotate page ID to avoid concurrency issues with reused pages.
        pageId = PageIdUtils.rotatePageId(pageId);

        // Update page ID inside of the buffer, Page.id() will always return the original page ID.
        PageIO.setPageId(buf, pageId);

        if (needWalDeltaRecord(page))
            wal.log(new RecycleRecord(cacheId, page.id(), pageId));

        return pageId;
    }

    /**
     * @param io IO.
     * @param page Page to split.
     * @param buf Splitting buffer.
     * @param fwdId Forward page ID.
     * @param fwd Forward page.
     * @param fwdBuf Forward buffer.
     * @param idx Insertion index.
     * @return {@code true} The middle index was shifted to the right.
     * @throws IgniteCheckedException If failed.
     */
    private boolean splitPage(
        BPlusIO io,
        Page page,
        ByteBuffer buf,
        long fwdId,
        Page fwd,
        ByteBuffer fwdBuf,
        int idx
    ) throws IgniteCheckedException {
        int cnt = io.getCount(buf);
        int mid = cnt >>> 1;

        boolean res = false;

        if (idx > mid) { // If insertion is going to be to the forward page, keep more in the back page.
            mid++;

            res = true;
        }

        // Update forward page.
        io.splitForwardPage(buf, fwdId, fwdBuf, mid, cnt);

        // Here the order of records for pages is important because forward split requires
        // that existing page is still in initial state.
        if (needWalDeltaRecord(fwd))
            wal.log(new SplitForwardPageRecord(cacheId, fwd.id(), fwdId,
                io.getType(), io.getVersion(), page.id(), mid, cnt));

        // Update existing page.
        io.splitExistingPage(buf, mid, fwdId);

        if (needWalDeltaRecord(page))
            wal.log(new SplitExistingPageRecord(cacheId, page.id(), mid, fwdId));

        return res;
    }

    /**
     * @param page Page.
     */
    private static void writeUnlockAndClose(Page page) {
        try {
            page.releaseWrite(true);
        }
        finally {
            page.close();
        }
    }

    /**
     * @param pageId Inner page ID.
     * @param back Get back (if {@code true}) or forward page (if {@code false}).
     * @return Operation result.
     */
    private Result askNeighbor(long pageId, Get g, boolean back) throws IgniteCheckedException {
        try (Page page = page(pageId)) {
            return readPage(pageId, page, askNeighbor, g,
                back ? TRUE.ordinal() : FALSE.ordinal());
        }
    }

    /**
     * @param p Put.
     * @param pageId Page ID.
     * @param fwdId Expected forward page ID.
     * @param lvl Level.
     * @return Result code.
     * @throws IgniteCheckedException If failed.
     */
    private Result putDown(final Put p, final long pageId, final long fwdId, final int lvl)
        throws IgniteCheckedException {
        assert lvl >= 0 : lvl;

        final Page page = page(pageId);

        try {
            for (; ; ) {
                // Init args.
                p.pageId = pageId;
                p.fwdId = fwdId;

                Result res = readPage(pageId, page, search, p, lvl);

                switch (res) {
                    case GO_DOWN:
                    case GO_DOWN_X:
                        assert lvl > 0 : lvl;
                        assert p.pageId != pageId;
                        assert p.fwdId != fwdId || fwdId == 0;

                        // Need to replace key in inner page. There is no race because we keep tail lock after split.
                        if (p.needReplaceInner == TRUE) {
                            p.needReplaceInner = FALSE; // Protect from retries.

                            res = writePage(pageId, page, replace, p, lvl);

                            if (res != FOUND)
                                return res; // Need to retry.

                            p.needReplaceInner = DONE; // We can have only single matching inner key.
                        }

                        // Go down recursively.
                        res = putDown(p, p.pageId, p.fwdId, lvl - 1);

                        if (res == RETRY_ROOT || p.isFinished())
                            return res;

                        if (res == RETRY)
                            checkInterrupted();

                        continue; // We have to insert split row to this level or it is a retry.

                    case FOUND: // Do replace.
                        assert lvl == 0 : "This replace can happen only at the bottom level.";

                        // Init args.
                        p.pageId = pageId;
                        p.fwdId = fwdId;

                        return writePage(pageId, page, replace, p, lvl);

                    case NOT_FOUND: // Do insert.
                        assert lvl == p.btmLvl : "must insert at the bottom level";
                        assert p.needReplaceInner == FALSE : p.needReplaceInner + " " + lvl;

                        // Init args.
                        p.pageId = pageId;
                        p.fwdId = fwdId;

                        return writePage(pageId, page, insert, p, lvl);

                    default:
                        return res;
                }
            }
        }
        finally {
            if (p.canRelease(pageId, page, lvl))
                page.close();
        }
    }

    /**
     * @param io IO.
     * @param buf Buffer.
     * @param back Backward page.
     * @return Page ID.
     */
    private long doAskNeighbor(BPlusIO<L> io, ByteBuffer buf, boolean back) {
        long res;

        if (back) {
            // Count can be 0 here if it is a routing page, in this case we have a single child.
            int cnt = io.getCount(buf);

            // We need to do get the rightmost child: io.getRight(cnt - 1),
            // here io.getLeft(cnt) is the same, but handles negative index if count is 0.
            res = inner(io).getLeft(buf, cnt);
        }
        else // Leftmost child.
            res = inner(io).getLeft(buf, 0);

        assert res != 0 : "inner page with no route down: " + U.hexLong(PageIO.getPageId(buf));

        return res;
    }

    /** {@inheritDoc} */
    @Override public String toString() {
        return S.toString(BPlusTree.class, this);
    }

    /**
     * Get operation.
     */
    private abstract class Get {
        /** */
        protected long rmvId;

        /** Starting point root level. May be outdated. Must be modified only in {@link Get#init()}. */
        protected int rootLvl;

        /** Starting point root ID. May be outdated. Must be modified only in {@link Get#init()}. */
        protected long rootId;

        /** Meta page. Initialized by {@link Get#init()}, released by {@link Get#releaseMeta()}. */
        protected Page meta;

        /** */
        protected L row;

        /** In/Out parameter: Page ID. */
        protected long pageId;

        /** In/Out parameter: expected forward page ID. */
        protected long fwdId;

        /** In/Out parameter: in case of right turn this field will contain backward page ID for the child. */
        protected long backId;

        /** */
        int shift;

        /**
         * @param row Row.
         */
        Get(L row) {
            assert row != null;

            this.row = row;
        }

        /**
         * Initialize operation.
         *
         * !!! Symmetrically with this method must be called {@link Get#releaseMeta()} in {@code finally} block.
         *
         * @throws IgniteCheckedException If failed.
         */
        final void init() throws IgniteCheckedException {
            if (meta == null)
                meta = page(metaPageId);

            int rootLvl;
            long rootId;

            ByteBuffer buf = meta.getForRead(); // Meta can't be removed.

            try {
                BPlusMetaIO io = BPlusMetaIO.VERSIONS.forPage(buf);

                rootLvl = io.getRootLevel(buf);
                rootId = io.getFirstPageId(buf, rootLvl);
            }
            finally {
                meta.releaseRead();
            }

            restartFromRoot(rootId, rootLvl, globalRmvId.get());
        }

        /**
         * @param rootId Root page ID.
         * @param rootLvl Root level.
         * @param rmvId Remove ID to be afraid of.
         */
        final void restartFromRoot(long rootId, int rootLvl, long rmvId) {
            this.rootId = rootId;
            this.rootLvl = rootLvl;
            this.rmvId = rmvId;
        }

        /**
         * @param io IO.
         * @param buf Buffer.
         * @param idx Index of found entry.
         * @param lvl Level.
         * @return {@code true} If we need to stop.
         * @throws IgniteCheckedException If failed.
         */
        boolean found(BPlusIO<L> io, ByteBuffer buf, int idx, int lvl) throws IgniteCheckedException {
            assert lvl >= 0;

            return lvl == 0; // Stop if we are at the bottom.
        }

        /**
         * @param io IO.
         * @param buf Buffer.
         * @param idx Insertion point.
         * @param lvl Level.
         * @return {@code true} If we need to stop.
         * @throws IgniteCheckedException If failed.
         */
        boolean notFound(BPlusIO<L> io, ByteBuffer buf, int idx, int lvl) throws IgniteCheckedException {
            assert lvl >= 0;

            return lvl == 0; // Stop if we are at the bottom.
        }

        /**
         * Release meta page.
         */
        final void releaseMeta() {
            if (meta != null) {
                meta.close();
                meta = null;
            }
        }

        /**
         * @param pageId Page ID.
         * @param page Page.
         * @param lvl Level.
         * @return {@code true} If we can release the given page.
         */
        boolean canRelease(long pageId, Page page, int lvl) {
            return page != null;
        }
    }

    /**
     * Get a single entry.
     */
    private final class GetOne extends Get {
        /**
         * @param row Row.
         */
        private GetOne(L row) {
            super(row);
        }

        /** {@inheritDoc} */
        @Override boolean found(BPlusIO<L> io, ByteBuffer buf, int idx, int lvl) throws IgniteCheckedException {
            // Check if we are on an inner page and can't get row from it.
            if (lvl != 0 && !canGetRowFromInner)
                return false;

            row = getRow(io, buf, idx);

            return true;
        }
    }

    /**
     * Get a cursor for range.
     */
    private final class GetCursor extends Get {
        /** */
        private ForwardCursor cursor;

        /**
         * @param lower Lower bound.
         * @param shift Shift.
         * @param cursor Cursor.
         */
        GetCursor(L lower, int shift, ForwardCursor cursor) {
            super(lower);

            this.shift = shift;
            this.cursor = cursor;
        }

        /** {@inheritDoc} */
        @Override boolean found(BPlusIO<L> io, ByteBuffer buf, int idx, int lvl) throws IgniteCheckedException {
            if (lvl != 0)
                return false;

            cursor.fillFromBuffer(buf, io, idx);

            return true;
        }

        /** {@inheritDoc} */
        @Override boolean notFound(BPlusIO<L> io, ByteBuffer buf, int idx, int lvl) throws IgniteCheckedException {
            return found(io, buf, idx, lvl);
        }
    }

    /**
     * Put operation.
     */
    private final class Put extends Get {
        /** Right child page ID for split row. */
        private long rightId;

        /** Replaced row if any. */
        private T oldRow;

        /**
         * This page is kept locked after split until insert to the upper level will not be finished.
         * It is needed because split row will be "in flight" and if we'll release tail, remove on
         * split row may fail.
         */
        private Page tail;

        /**
         * Bottom level for insertion (insert can't go deeper). Will be incremented on split on each level.
         */
        private short btmLvl;

        /** */
        Bool needReplaceInner = FALSE;

        /** */
        private ReuseBag bag;

        /**
         * @param row Row.
         * @param bag Reuse bag.
         */
        private Put(T row, ReuseBag bag) {
            super(row);

            this.bag = bag;
        }

        /** {@inheritDoc} */
        @Override boolean found(BPlusIO<L> io, ByteBuffer buf, int idx, int lvl) {
            if (lvl == 0) // Leaf: need to stop.
                return true;

            // If we can get full row from the inner page, we have to replace it with the new one. On the way down
            // we can not miss inner key even in presence of concurrent operations because of `triangle` invariant.
            if (canGetRowFromInner && needReplaceInner == FALSE)
                needReplaceInner = TRUE;

            return false;
        }

        /** {@inheritDoc} */
        @Override boolean notFound(BPlusIO<L> io, ByteBuffer buf, int idx, int lvl) {
            assert btmLvl >= 0 : btmLvl;
            assert lvl >= btmLvl : lvl;

            return lvl == btmLvl;
        }

        /**
         * @param tail Tail page.
         */
        private void tail(Page tail) {
            if (this.tail != null)
                writeUnlockAndClose(this.tail);

            this.tail = tail;
        }

        /** {@inheritDoc} */
        @Override boolean canRelease(long pageId, Page page, int lvl) {
            return page != null && tail != page;
        }

        /**
         * Finish put.
         */
        private void finish() {
            row = null;
            rightId = 0;
            tail(null);
        }

        /**
         * @return {@code true} If finished.
         */
        private boolean isFinished() {
            return row == null;
        }

        /**
         * @param page Page.
         * @param io IO.
         * @param buf Buffer.
         * @param idx Index.
         * @param lvl Level.
         * @return Move up row.
         * @throws IgniteCheckedException If failed.
         */
        private L insert(Page page, BPlusIO<L> io, ByteBuffer buf, int idx, int lvl)
            throws IgniteCheckedException {
            int maxCnt = io.getMaxCount(buf);
            int cnt = io.getCount(buf);

            if (cnt == maxCnt) // Need to split page.
                return insertWithSplit(page, io, buf, idx, lvl);

            insertSimple(page, io, buf, idx);

            return null;
        }

        /**
         * @param page Page.
         * @param io IO.
         * @param buf Buffer.
         * @param idx Index.
         * @throws IgniteCheckedException If failed.
         */
        private void insertSimple(Page page, BPlusIO<L> io, ByteBuffer buf, int idx)
            throws IgniteCheckedException {
            io.insert(buf, idx, row, null, rightId);

            if (needWalDeltaRecord(page))
                wal.log(new InsertRecord<>(cacheId, page.id(), io, idx, row, null, rightId));
        }

        /**
         * @param page Page.
         * @param io IO.
         * @param buf Buffer.
         * @param idx Index.
         * @param lvl Level.
         * @return Move up row.
         * @throws IgniteCheckedException If failed.
         */
        private L insertWithSplit(Page page, BPlusIO<L> io, final ByteBuffer buf, int idx, int lvl)
            throws IgniteCheckedException {
            long fwdId = allocatePage(bag);

            try (Page fwd = page(fwdId)) {
                // Need to check this before the actual split, because after the split we will have new forward page here.
                boolean hadFwd = io.getForward(buf) != 0;

                ByteBuffer fwdBuf = fwd.getForWrite(); // Initial write, no need to check for concurrent modification.

                try {
                    // Never write full forward page, because it is known to be new.
                    fwd.fullPageWalRecordPolicy(Boolean.FALSE);

                    boolean midShift = splitPage(io, page, buf, fwdId, fwd, fwdBuf, idx);

                    // Do insert.
                    int cnt = io.getCount(buf);

                    if (idx < cnt || (idx == cnt && !midShift)) { // Insert into back page.
                        insertSimple(page, io, buf, idx);

                        // Fix leftmost child of forward page, because newly inserted row will go up.
                        if (idx == cnt && !io.isLeaf()) {
                            inner(io).setLeft(fwdBuf, 0, rightId);

                            if (needWalDeltaRecord(fwd)) // Rare case, we can afford separate WAL record to avoid complexity.
                                wal.log(new FixLeftmostChildRecord(cacheId, fwd.id(), rightId));
                        }
                    }
                    else // Insert into newly allocated forward page.
                        insertSimple(fwd, io, fwdBuf, idx - cnt);

                    // Do move up.
                    cnt = io.getCount(buf);

                    // Last item from backward row goes up.
                    L moveUpRow = io.getLookupRow(BPlusTree.this, buf, cnt - 1);

                    if (!io.isLeaf()) { // Leaf pages must contain all the links, inner pages remove moveUpLink.
                        io.setCount(buf, cnt - 1);

                        if (needWalDeltaRecord(page)) // Rare case, we can afford separate WAL record to avoid complexity.
                            wal.log(new FixCountRecord(cacheId, page.id(), cnt - 1));
                    }

                    if (!hadFwd && lvl == getRootLevel(meta)) { // We are splitting root.
                        long newRootId = allocatePage(bag);

                        try (Page newRoot = page(newRootId)) {
                            if (io.isLeaf())
                                io = latestInnerIO();

                            ByteBuffer newRootBuf = newRoot.getForWrite(); // Initial write, no concurrent modification.

                            try {
                                // Never write full new root page, because it is known to be new.
                                newRoot.fullPageWalRecordPolicy(Boolean.FALSE);

                                long pageId = PageIO.getPageId(buf);

                                inner(io).initNewRoot(newRootBuf, newRootId, pageId, moveUpRow, null, fwdId);

                                if (needWalDeltaRecord(newRoot))
                                    wal.log(new NewRootInitRecord<>(cacheId, newRoot.id(), newRootId,
                                        inner(io), pageId, moveUpRow, null, fwdId));
                            }
                            finally {
                                newRoot.releaseWrite(true);
                            }
                        }

                        writePage(metaPageId, meta, addRoot, newRootId, lvl + 1);

                        return null; // We've just moved link up to root, nothing to return here.
                    }

                    // Regular split.
                    return moveUpRow;
                }
                finally {
                    fwd.releaseWrite(true);
                }
            }
        }
    }

    /**
     * Remove operation.
     */
    private final class Remove extends Get implements ReuseBag {
        /** */
        private boolean ceil;

        /** We may need to lock part of the tree branch from the bottom to up for multiple levels. */
        private Tail<L> tail;

        /** */
        Bool needReplaceInner = FALSE;

        /** */
        Bool needMergeEmptyBranch = FALSE;

        /** Removed row. */
        private T removed;

        /** Current page. */
        private Page page;

        /** */
        private Object freePages;

        /** */
        private ReuseBag bag;

        /**
         * @param row Row.
         * @param ceil If we can remove ceil row when we can not find exact.
         */
        private Remove(L row, boolean ceil, ReuseBag bag) {
            super(row);

            this.ceil = ceil;
            this.bag = bag;
        }

        /**
         * @return Reuse bag.
         */
        private ReuseBag bag() {
            return bag != null ? bag : this;
        }

        /** {@inheritDoc} */
        @SuppressWarnings("unchecked")
        @Override public long pollFreePage() {
            assert bag == null;

            if (freePages == null)
                return 0;

            if (freePages.getClass() == GridLongList.class) {
                GridLongList list = ((GridLongList)freePages);

                return list.isEmpty() ? 0 : list.remove();
            }

            long res = (long)freePages;

            freePages = null;

            return res;
        }

        /** {@inheritDoc} */
        @SuppressWarnings("unchecked")
        @Override public void addFreePage(long pageId) {
            assert pageId != 0;
            assert bag == null; // Otherwise we have to add the given pageId to that bag.

            if (freePages == null)
                freePages = pageId;
            else {
                GridLongList list;

                if (freePages.getClass() == GridLongList.class)
                    list = (GridLongList)freePages;
                else {
                    list = new GridLongList(4);

                    list.add((Long)freePages);
                    freePages = list;
                }

                list.add(pageId);
            }
        }

        /** {@inheritDoc} */
        @Override boolean found(BPlusIO<L> io, ByteBuffer buf, int idx, int lvl) throws IgniteCheckedException {
            if (lvl == 0) // Leaf: need to stop.
                return true;

            // If we can get full row from the inner page, we have to replace it with the new one. On the way down
            // we can not miss inner key even in presence of concurrent operations because of `triangle` invariant.
            if (canGetRowFromInner && needReplaceInner == FALSE)
                needReplaceInner = TRUE;

            return false;
        }

        /** {@inheritDoc} */
        @Override boolean notFound(BPlusIO<L> io, ByteBuffer buf, int idx, int lvl) {
            if (lvl == 0) {
                assert tail == null;

                return true;
            }

            return false;
        }

        /**
         * Finish the operation.
         */
        private void finish() {
            assert tail == null;

            row = null;
        }

        /**
         * @throws IgniteCheckedException If failed.
         */
        private void mergeEmptyBranch() throws IgniteCheckedException {
            assert needMergeEmptyBranch == TRUE;

            Tail<L> t = tail;

            assert t.getCount() > 0;

            // Find empty branch beginning.
            for (Tail<L> t0 = t.down; t0 != null; t0 = t0.down) {
                assert t0.type == Tail.EXACT : t0.type;

                if (t0.getCount() != 0)
                    t = t0;
            }

            while (t.lvl != 0) { // If we've found empty branch, merge it top down.
                boolean res = merge(t);

                assert res : needMergeEmptyBranch;

                if (needMergeEmptyBranch == TRUE)
                    needMergeEmptyBranch = READY; // Need to mark that we've already done the first iteration.

                t = t.down;
            }
        }

        /**
         * @param t Tail.
         * @throws IgniteCheckedException If failed.
         */
        private void mergeBottomUp(Tail<L> t) throws IgniteCheckedException {
            assert needMergeEmptyBranch == FALSE || needMergeEmptyBranch == DONE : needMergeEmptyBranch;

            if (t.down == null || t.down.sibling == null)
                return; // Nothing to merge.

            mergeBottomUp(t.down);
            merge(t);
        }

        /**
         * @return {@code true} If found.
         * @throws IgniteCheckedException If failed.
         */
        private boolean findInnerKeyInTail() throws IgniteCheckedException {
            int idx = findInsertionPoint(tail.io, tail.buf, tail.getCount(), row, 0);

            tail.idx = (short)idx;

            return idx >= 0;
        }

        /**
         * Process tail and finish.
         *
         * @param root We are at the root level.
         * @return {@code false} If failed to finish and we need to lock more pages up.
         * @throws IgniteCheckedException If failed.
         */
        private boolean finishTail(boolean root) throws IgniteCheckedException {
            assert !isFinished();
            assert tail.type == Tail.EXACT;

            // Try to find inner key on this level.
            if (needReplaceInner == TRUE && findInnerKeyInTail())
                needReplaceInner = READY;

            boolean mergedEmptyBranch = false;

            if (needMergeEmptyBranch == TRUE) {
                // We can't merge empty branch if tail in routing page.
                if (tail.down == null || tail.getCount() == 0) {
                    if (root) {
                        // We are at the empty leaf root page: nothing to do here.
                        assert tail.lvl == 0 && tail.sibling == null: "leaf root";

                        releaseTail();
                        finish();

                        return true;
                    }

                    return false; // Lock the whole branch up to the first non-empty.
                }

                mergeEmptyBranch(); // Top-down merge for empty branch.

                mergedEmptyBranch = true;
                needMergeEmptyBranch = DONE;
            }

            mergeBottomUp(tail);

            if (needReplaceInner == READY) {
                // If we've merged empty branch right now, then the inner key was dropped.
                if (!mergedEmptyBranch)
                    replaceInner(); // Replace inner key with new max key for the left subtree.

                needReplaceInner = DONE;
            }
            else if (needReplaceInner == TRUE && !root) // We may miss inner key because of concurrent merge.
                return false; // Lock the whole branch up to the inner key page.

            if (tail.getCount() == 0 && tail.lvl != 0 && getRootLevel(meta) == tail.lvl) {
                // Free root if it became empty after merge.
                cutRoot(tail.lvl);
                freePage(tail.pageId, tail.page, tail.buf, false);
            }
            else if (tail.sibling != null &&
                tail.getCount() + tail.sibling.getCount() < tail.io.getMaxCount(tail.buf)) {
                // Release everything lower than tail, we've already merged this path.
                doReleaseTail(tail.down);
                tail.down = null;

                assert !root: "more to merge";

                return false; // Lock and merge one level more.
            }

            releaseTail();
            finish();

            return true;
        }

        /**
         * @param leafId Leaf page ID.
         * @param leaf Leaf page.
         * @param backId Back page ID.
         * @param fwdId Forward ID.
         * @return Result code.
         * @throws IgniteCheckedException If failed.
         */
        private Result removeFromLeaf(long leafId, Page leaf, long backId, long fwdId) throws IgniteCheckedException {
            // Init parameters.
            pageId = leafId;
            page = leaf;
            this.backId = backId;
            this.fwdId = fwdId;

            if (backId == 0)
                return doRemoveFromLeaf();

            // Lock back page before the remove, we'll need it for merges.
            Page back = page(backId);

            try {
                return writePage(backId, back, lockBackAndRemoveFromLeaf, this, 0);
            }
            finally {
                if (canRelease(backId, back, 0))
                    back.close();
            }
        }

        /**
         * @return Result code.
         * @throws IgniteCheckedException If failed.
         */
        private Result doRemoveFromLeaf() throws IgniteCheckedException {
            assert page != null;

            return writePage(pageId, page, removeFromLeaf, this, 0);
        }

        /**
         * @param lvl Level.
         * @return Result code.
         * @throws IgniteCheckedException If failed.
         */
        private Result doLockTail(int lvl) throws IgniteCheckedException {
            assert page != null;

            return writePage(pageId, page, lockTail, this, lvl);
        }

        /**
         * @param pageId Page ID.
         * @param page Page.
         * @param backId Back page ID.
         * @param fwdId Expected forward page ID.
         * @param lvl Level.
         * @return Result code.
         * @throws IgniteCheckedException If failed.
         */
        private Result lockTail(long pageId, Page page, long backId, long fwdId, int lvl)
            throws IgniteCheckedException {
            assert tail != null;

            // Init parameters for the handlers.
            this.pageId = pageId;
            this.page = page;
            this.fwdId = fwdId;
            this.backId = backId;

            if (backId == 0) // Back page ID is provided only when the last move was to the right.
                return doLockTail(lvl);

            Page back = page(backId);

            try {
                return writePage(backId, back, lockBackAndTail, this, lvl);
            }
            finally {
                if (canRelease(backId, back, lvl))
                    back.close();
            }
        }

        /**
         * @param lvl Level.
         * @return Result code.
         * @throws IgniteCheckedException If failed.
         */
        private Result lockForward(int lvl) throws IgniteCheckedException {
            assert fwdId != 0;
            assert backId == 0;

            return writePage(fwdId, page(fwdId), lockTailForward, this, lvl);
        }

        /**
         * @param page Page.
         * @param io IO.
         * @param buf Buffer.
         * @param cnt Count.
         * @param idx Index to remove.
         * @throws IgniteCheckedException If failed.
         */
        private void doRemove(Page page, BPlusIO io, ByteBuffer buf, int cnt, int idx)
            throws IgniteCheckedException {
            assert cnt > 0 : cnt;
            assert idx >= 0 && idx < cnt : idx + " " + cnt;

            io.remove(buf, idx, cnt);

            if (needWalDeltaRecord(page))
                wal.log(new RemoveRecord(cacheId, page.id(), idx, cnt));
        }

        /**
         * @param prnt Parent tail.
         * @param left Left child tail.
         * @param right Right child tail.
         * @return {@code true} If merged successfully.
         * @throws IgniteCheckedException If failed.
         */
        private boolean doMerge(Tail<L> prnt, Tail<L> left, Tail<L> right)
            throws IgniteCheckedException {
            assert right.io == left.io; // Otherwise incompatible.
            assert left.io.getForward(left.buf) == right.pageId;

            int prntCnt = prnt.getCount();
            int prntIdx = fix(prnt.idx != Short.MIN_VALUE ? prnt.idx :
                findInsertionPoint(prnt.io, prnt.buf, prntCnt, row, 0));

            // Fix index for the right move: remove the last item.
            if (prntIdx == prntCnt)
                prntIdx--;

            assert prntCnt > 0 || needMergeEmptyBranch == READY : prntCnt;

            boolean emptyBranch = needMergeEmptyBranch == TRUE || needMergeEmptyBranch == READY;

            if (!left.io.merge(prnt.io, prnt.buf, prntIdx, left.buf, right.buf, emptyBranch))
                return false;

            // Invalidate indexes after successful merge.
            prnt.idx = Short.MIN_VALUE;
            left.idx = Short.MIN_VALUE;

            if (needWalDeltaRecord(left.page))
                wal.log(new MergeRecord<>(cacheId, left.page.id(), prnt.page.id(), prntIdx,
                    right.page.id(), emptyBranch));

            // Remove split key from parent. If we are merging empty branch then remove only on the top iteration.
            if (needMergeEmptyBranch != READY)
                doRemove(prnt.page, prnt.io, prnt.buf, prntCnt, prntIdx);

            // Forward page is now empty and has no links, can free and release it right away.
            freePage(right.pageId, right.page, right.buf, true);

            return true;
        }

        /**
         * @param pageId Page ID.
         * @param page Page.
         * @param buf Buffer.
         * @param release Release write lock and release page.
         * @throws IgniteCheckedException If failed.
         */
        private void freePage(long pageId, Page page, ByteBuffer buf, boolean release)
            throws IgniteCheckedException {
            pageId = recyclePage(pageId, page, buf);

            if (release)
                writeUnlockAndClose(page);

            bag().addFreePage(pageId);
        }

        /**
         * @param lvl Expected root level.
         * @throws IgniteCheckedException If failed.
         */
        private void cutRoot(int lvl) throws IgniteCheckedException {
            writePage(metaPageId, meta, cutRoot, null, lvl);
        }

        /**
         * @throws IgniteCheckedException If failed.
         */
        @SuppressWarnings("unchecked")
        private void reuseFreePages() throws IgniteCheckedException {
            // If we have a bag, then it will be processed at the upper level.
            if (reuseList != null && bag == null && freePages != null)
                reuseList.addForRecycle(this);
        }

        /**
         * @throws IgniteCheckedException If failed.
         */
        private void replaceInner() throws IgniteCheckedException {
            assert needReplaceInner == READY : needReplaceInner;

            int innerCnt;
            int innerIdx;

            Tail<L> inner = tail;

            for (;;) { // Find inner key to replace.
                assert inner.type == Tail.EXACT : inner.type;
                assert inner.lvl > 0 : "leaf " + tail.lvl;

                innerCnt = inner.getCount();
                innerIdx = inner.idx != Short.MIN_VALUE ? inner.idx :
                    findInsertionPoint(inner.io, inner.buf, innerCnt, row, 0);

                if (innerIdx >= 0)
                    break; // Successfully found the inner key.

                // We did not find the inner key to replace.
                if (inner.lvl == 1) {
                    assert inner == tail; // We moved down from the original tail and found nothing: something is wrong.

                    return; // After leaf merge inner page lost inner key, nothing to do here.
                }

                // Go level down.
                inner = inner.down;
            }

            Tail<L> leaf = getTail(inner, 0);

            int leafCnt = leaf.getCount();

            assert leafCnt > 0 : leafCnt; // Leaf must be merged at this point already if it was empty.

            int leafIdx = leafCnt - 1; // Last leaf item.

            // We increment remove ID in write lock on inner page, thus it is guaranteed that
            // any successor, who already passed the inner page, will get greater value at leaf
            // than he had read at the beginning of the operation and will retry operation from root.
            long rmvId = globalRmvId.incrementAndGet();

            // Update inner key with the new biggest key of left subtree.
            inner.io.store(inner.buf, innerIdx, leaf.io, leaf.buf, leafIdx);
            inner.io.setRemoveId(inner.buf, rmvId);

            if (needWalDeltaRecord(inner.page))
                wal.log(new InnerReplaceRecord<>(cacheId, inner.page.id(),
                    innerIdx, leaf.page.id(), leafIdx, rmvId));

            // Update remove ID for the leaf page.
            leaf.io.setRemoveId(leaf.buf, rmvId);

            if (needWalDeltaRecord(leaf.page))
                wal.log(new FixRemoveId(cacheId, leaf.page.id(), rmvId));
        }

        /**
         * @param prnt Parent for merge.
         * @return {@code true} If merged, {@code false} if not (because of insufficient space or empty parent).
         * @throws IgniteCheckedException If failed.
         */
        private boolean merge(Tail<L> prnt) throws IgniteCheckedException {
            // If we are merging empty branch this is acceptable because even if we merge
            // two routing pages, one of them is effectively dropped in this merge, so just
            // keep a single routing page.
            if (prnt.getCount() == 0 && needMergeEmptyBranch != READY)
                return false; // Parent is an empty routing page, child forward page will have another parent.

            Tail<L> right = prnt.down;
            Tail<L> left = right.sibling;

            assert right.type == Tail.EXACT;
            assert left != null : "we must have a partner to merge with";

            if (left.type != Tail.BACK) { // Flip if it was actually FORWARD but not BACK.
                assert left.type == Tail.FORWARD : left.type;

                left = right;
                right = right.sibling;
            }

            assert right.io == left.io : "must always be the same"; // Otherwise can be not compatible.

            if (!doMerge(prnt, left, right))
                return false;

            // left from BACK becomes EXACT.
            if (left.type == Tail.BACK) {
                assert left.sibling == null;

                left.down = right.down;
                left.type = Tail.EXACT;
                prnt.down = left;
            }
            else { // left is already EXACT.
                assert left.type == Tail.EXACT : left.type;
                assert left.sibling != null;

                left.sibling = null;
            }

            return true;
        }

        /**
         * @return {@code true} If finished.
         */
        private boolean isFinished() {
            return row == null;
        }

        /**
         * Release pages for all locked levels at the tail.
         */
        private void releaseTail() {
            doReleaseTail(tail);

            tail = null;
        }

        /**
         * @param t Tail.
         */
        private void doReleaseTail(Tail<L> t) {
            while (t != null) {
                writeUnlockAndClose(t.page);

                if (t.sibling != null)
                    writeUnlockAndClose(t.sibling.page);

                t = t.down;
            }
        }

        /** {@inheritDoc} */
        @Override boolean canRelease(long pageId, Page page, int lvl) {
            return page != null && !isTail(pageId, lvl);
        }

        /**
         * @param pageId Page ID.
         * @param lvl Level.
         * @return {@code true} If the given page is in tail.
         */
        private boolean isTail(long pageId, int lvl) {
            Tail t = tail;

            while (t != null) {
                if (t.lvl < lvl)
                    return false;

                if (t.lvl == lvl) {
                    if (t.pageId == pageId)
                        return true;

                    t = t.sibling;

                    return t != null && t.pageId == pageId;
                }

                t = t.down;
            }

            return false;
        }

        /**
         * @param pageId Page ID.
         * @param page Page.
         * @param buf Buffer.
         * @param io IO.
         * @param lvl Level.
         * @param type Type.
         */
        private void addTail(long pageId, Page page, ByteBuffer buf, BPlusIO<L> io, int lvl, byte type) {
            Tail<L> t = new Tail<>(pageId, page, buf, io, type, lvl);

            if (tail == null)
                tail = t;
            else if (tail.lvl == lvl) { // Add on the same level.
                assert tail.sibling == null; // Only two siblings on a single level.

                if (type == Tail.EXACT) {
                    assert tail.type != Tail.EXACT;

                    if (tail.down != null) { // Take down from sibling, EXACT must own down link.
                        t.down = tail.down;
                        tail.down = null;
                    }

                    t.sibling = tail;
                    tail = t;
                }
                else {
                    assert tail.type == Tail.EXACT : tail.type;

                    tail.sibling = t;
                }
            }
            else if (tail.lvl == lvl - 1) { // Add on top of existing level.
                t.down = tail;
                tail = t;
            }
            else
                throw new IllegalStateException();
        }

        /**
         * @param tail Tail to start with.
         * @param lvl Level.
         * @return Tail of {@link Tail#EXACT} type at the given level.
         */
        private Tail<L> getTail(Tail<L> tail, int lvl) {
            assert tail != null;
            assert lvl >= 0 && lvl <= tail.lvl : lvl;

            Tail<L> t = tail;

            while (t.lvl != lvl)
                t = t.down;

            assert t.type == Tail.EXACT : t.type; // All the down links must be of EXACT type.

            return t;
        }

        /**
         * @param keys If we have to show keys.
         * @return Tail as a String.
         * @throws IgniteCheckedException If failed.
         */
        private String printTail(boolean keys) throws IgniteCheckedException {
            SB sb = new SB("");

            Tail<L> t = tail;

            while (t != null) {
                sb.a(t.lvl).a(": ").a(printPage(t.io, t.buf, keys));

                Tail<L> d = t.down;

                t = t.sibling;

                if (t != null)
                    sb.a(" -> ").a(t.type == Tail.FORWARD ? "F" : "B").a(' ').a(printPage(t.io, t.buf, keys));

                sb.a('\n');

                t = d;
            }

            return sb.toString();
        }
    }

    /**
     * Tail for remove.
     */
    private static final class Tail<L> {
        /** */
        static final byte BACK = 0;

        /** */
        static final byte EXACT = 1;

        /** */
        static final byte FORWARD = 2;

        /** */
        private final long pageId;

        /** */
        private final Page page;

        /** */
        private final ByteBuffer buf;

        /** */
        private final BPlusIO<L> io;

        /** */
        private byte type;

        /** */
        private final byte lvl;

        /** */
        private short idx = Short.MIN_VALUE;

        /** Only {@link #EXACT} tail can have either {@link #BACK} or {@link #FORWARD} sibling.*/
        private Tail<L> sibling;

        /** Only {@link #EXACT} tail can point to {@link #EXACT} tail of lower level. */
        private Tail<L> down;

        /**
         * @param pageId Page ID.
         * @param page Write locked page.
         * @param buf Buffer.
         * @param io IO.
         * @param type Type.
         * @param lvl Level.
         */
        private Tail(long pageId, Page page, ByteBuffer buf, BPlusIO<L> io, byte type, int lvl) {
            assert type == BACK || type == EXACT || type == FORWARD : type;
            assert lvl >= 0 && lvl <= Byte.MAX_VALUE : lvl;
            assert page != null;
            assert pageId != 0;

            this.pageId = pageId;
            this.page = page;
            this.buf = buf;
            this.io = io;
            this.type = type;
            this.lvl = (byte)lvl;
        }

        /**
         * @return Count.
         */
        private int getCount() {
            return io.getCount(buf);
        }

        /** {@inheritDoc} */
        @Override public String toString() {
            return new SB("Tail[").a("pageId=").appendHex(pageId).a(", cnt= ").a(getCount())
                .a(", lvl=" + lvl).a(", sibling=").a(sibling).a("]").toString();
        }
    }

    /**
     * @param io IO.
     * @param buf Buffer.
     * @param cnt Row count.
     * @param row Lookup row.
     * @return Insertion point as in {@link Arrays#binarySearch(Object[], Object, Comparator)}.
     */
    private int findInsertionPoint(BPlusIO<L> io, ByteBuffer buf, int cnt, L row, int shift)
        throws IgniteCheckedException {
        assert row != null;

        int low = 0;
        int high = cnt - 1;

        while (low <= high) {
            int mid = (low + high) >>> 1;

            int cmp = compare(io, buf, mid, row);

            if (cmp == 0)
                cmp = -shift; // We need to fix the case when search row matches multiple data rows.

            //noinspection Duplicates
            if (cmp < 0)
                low = mid + 1;
            else if (cmp > 0)
                high = mid - 1;
            else
                return mid; // Found.
        }

        return -(low + 1);  // Not found.
    }

    /**
     * @param buf Buffer.
     * @return IO.
     */
    private BPlusIO<L> io(ByteBuffer buf) {
        assert buf != null;

        int type = PageIO.getType(buf);
        int ver = PageIO.getVersion(buf);

        if (innerIos.getType() == type)
            return innerIos.forVersion(ver);

        if (leafIos.getType() == type)
            return leafIos.forVersion(ver);

        throw new IllegalStateException("Unknown page type: " + type + " pageId: " + U.hexLong(PageIO.getPageId(buf)));
    }

    /**
     * @param io IO.
     * @return Inner page IO.
     */
    private static <L> BPlusInnerIO<L> inner(BPlusIO<L> io) {
        assert !io.isLeaf();

        return (BPlusInnerIO<L>)io;
    }

    /**
     * Allocates page for new BPlus tree.
     *
     * @return New page ID.
     * @throws IgniteCheckedException If failed.
     */
    protected long allocatePageForNew() throws IgniteCheckedException {
        return allocatePage(null);
    }

    /**
     * @return Latest version of inner page IO.
     */
    protected final BPlusInnerIO<L> latestInnerIO() {
        return innerIos.latest();
    }

    /**
     * @return Latest version of leaf page IO.
     */
    protected final BPlusLeafIO<L> latestLeafIO() {
        return leafIos.latest();
    }

    /**
     * @param buf Buffer.
     * @param idx Index of row in the given buffer.
     * @param row Lookup row.
     * @return Comparison result as in {@link Comparator#compare(Object, Object)}.
     * @throws IgniteCheckedException If failed.
     */
    protected abstract int compare(BPlusIO<L> io, ByteBuffer buf, int idx, L row) throws IgniteCheckedException;

    /**
     * Get the full detached row. Can be called on inner page only if {@link #canGetRowFromInner} is {@code true}.
     *
     * @param io IO.
     * @param buf Buffer.
     * @param idx Index.
     * @return Full detached data row.
     * @throws IgniteCheckedException If failed.
     */
    protected abstract T getRow(BPlusIO<L> io, ByteBuffer buf, int idx) throws IgniteCheckedException;

    /**
     * Forward cursor.
     */
    private final class ForwardCursor implements GridCursor<T> {
        /** */
        private T[] rows;

        /** */
        private int row = -1;

        /** */
        private long nextPageId;

        /** */
        private final L upperBound;

        /**
         * @param upperBound Upper bound.
         */
        ForwardCursor(L upperBound) {
            this.upperBound = upperBound;
        }

        /**
         * @param buf Buffer.
         * @param io IO.
         * @param cnt Number of rows in the buffer.
         * @return Corrected number of rows with respect to upper bound.
         * @throws IgniteCheckedException If failed.
         */
        private int findUpperBound(ByteBuffer buf, BPlusIO<L> io, int cnt) throws IgniteCheckedException {
            // Compare with the last row on the page.
            int cmp = compare(io, buf, cnt - 1, upperBound);

            if (cmp > 0) {
                int idx = findInsertionPoint(io, buf, cnt, upperBound, 1);

                assert idx < 0;

                cnt = fix(idx);

                nextPageId = 0; // The End.
            }

            return cnt;
        }

        /**
         * @param buf Buffer.
         * @param io IO.
         * @param startIdx Start index.
         * @throws IgniteCheckedException If failed.
         */
        @SuppressWarnings("unchecked")
        private void fillFromBuffer(ByteBuffer buf, BPlusIO<L> io, int startIdx) throws IgniteCheckedException {
            assert buf != null;
            assert io.isLeaf();
            assert startIdx >= 0 : startIdx;

            checkDestroyed();

            nextPageId = io.getForward(buf);
            int cnt = io.getCount(buf);

            assert cnt >= startIdx;

            if (upperBound != null && startIdx != cnt)
                cnt = findUpperBound(buf, io, cnt);

            cnt -= startIdx;

            if (cnt > 0) {
                if (rows == null)
                    rows = (T[])new Object[cnt];

                for (int i = 0; i < cnt; i++) {
                    T r = getRow(io, buf, startIdx + i);

                    rows = GridArrays.set(rows, i, r);
                }

                GridArrays.clearTail(rows, cnt);
            }
            else {
                assert nextPageId == 0;

                rows = null;
            }
        }

        /** {@inheritDoc} */
        @SuppressWarnings("SimplifiableIfStatement")
        @Override public boolean next() throws IgniteCheckedException {
            if (rows == null)
                return false;

            if (++row < rows.length && rows[row] != null) {
                clearLastRow();

                return true;
            }

            return nextPage();
        }

        /**
         * @return Cleared last row.
         */
        private T clearLastRow() {
            if (row == 0)
                return null;

            int last = row - 1;

            T r = rows[last];

            assert r != null;

            rows[last] = null;

            return r;
        }

        /**
         * @param lastRow Last row.
         * @throws IgniteCheckedException If failed.
         */
        private void reinitialize(T lastRow) throws IgniteCheckedException {
            assert lastRow != null;

            // Here we have shift 1 because otherwise we can return the same row twice.
            doFind(new GetCursor(lastRow, 1, this));
        }

        /**
         * @return {@code true} If we have rows to return after reading the next page.
         * @throws IgniteCheckedException If failed.
         */
        private boolean nextPage() throws IgniteCheckedException {
            if (nextPageId == 0) {
                rows = null;

                return false;
            }

            T lastRow = clearLastRow();

            boolean reinitialize = false;

            try (Page next = page(nextPageId)) {
                ByteBuffer buf = next.getForRead(); // Doing explicit page ID check.

                try {
                    // If concurrent merge occurred we have to reinitialize cursor from the last returned row.
                    if (PageIO.getPageId(buf) != nextPageId)
                        reinitialize = true;
                    else
                        fillFromBuffer(buf, io(buf), 0);
                }
                finally {
                    next.releaseRead();
                }
            }

            if (reinitialize) // Reinitialize when `next` page is released.
                reinitialize(lastRow);

            row = 0;

            return rows != null;
        }

        /** {@inheritDoc} */
        @Override public T get() {
            T r = rows[row];

            assert r != null;

            return r;
        }
    }

    /**
     * Page handler for basic {@link Get} operation.
     */
    private abstract class GetPageHandler<G extends Get> extends PageHandler<G, BPlusIO<L>, Result> {
        /** {@inheritDoc} */
        @Override public final Result run(long pageId, Page page, BPlusIO<L> io, ByteBuffer buf, G g, int lvl)
            throws IgniteCheckedException {
            // The page was merged and removed.
            if (PageIO.getPageId(buf) != pageId)
                return RETRY;

<<<<<<< HEAD
            BPlusIO<L> io = io(buf);

            // In case of intersection with inner replace in remove operation
            // we need to restart our operation from the tree root.
            if (lvl == 0 && g.rmvId < io.getRemoveId(buf))
=======
            // In case of intersection with inner replace remove operation
            // we need to restart our operation from the root.
            if (g.rmvId < io.getRemoveId(buf))
>>>>>>> 5748cc3f
                return RETRY_ROOT;

            return run0(pageId, page, buf, io, g, lvl);
        }

        /**
         * @param pageId Page ID.
         * @param page Page.
         * @param buf Buffer.
         * @param io IO.
         * @param g Operation.
         * @param lvl Level.
         * @return Result code.
         * @throws IgniteCheckedException If failed.
         */
        protected abstract Result run0(long pageId, Page page, ByteBuffer buf, BPlusIO<L> io, G g, int lvl)
            throws IgniteCheckedException;

        /** {@inheritDoc} */
        @Override public final boolean releaseAfterWrite(long pageId, Page page, G g, int lvl) {
            return g.canRelease(pageId, page, lvl);
        }
    }

    /**
     * Reuse bag for destroy.
     */
    protected static final class DestroyBag extends GridLongList implements ReuseBag {
        /** */
        private static final long serialVersionUID = 0L;

        /**
         * Default constructor for {@link Externalizable}.
         */
        public DestroyBag() {
            // No-op.
        }

        /** {@inheritDoc} */
        @Override public void addFreePage(long pageId) {
            add(pageId);
        }

        /** {@inheritDoc} */
        @Override public long pollFreePage() {
            return isEmpty() ? 0 : remove();
        }
    }

    /**
     * Operation result.
     */
    enum Result {
        GO_DOWN, GO_DOWN_X, FOUND, NOT_FOUND, RETRY, RETRY_ROOT
    }

    /**
     * Four state boolean.
     */
    enum Bool {
        FALSE, TRUE, READY, DONE
    }
}<|MERGE_RESOLUTION|>--- conflicted
+++ resolved
@@ -86,14 +86,10 @@
  * Abstract B+Tree.
  */
 @SuppressWarnings({"RedundantThrowsDeclaration", "ConstantValueVariableUse"})
-<<<<<<< HEAD
-public abstract class BPlusTree<L, T extends L> {
+public abstract class BPlusTree<L, T extends L> extends DataStructure {
     /** For testing. */
     public static Random rnd;
 
-=======
-public abstract class BPlusTree<L, T extends L> extends DataStructure {
->>>>>>> 5748cc3f
     /** */
     private static volatile boolean interrupted;
 
@@ -483,13 +479,7 @@
             assert lvl > 0 : lvl; // We are not at the bottom.
 
             // Check that we have a correct view of the world.
-<<<<<<< HEAD
             if (io.getForward(buf) != r.fwdId)
-=======
-            if (inner(io).getLeft(buf, idx) != r.getTail(lvl - 1).pageId) {
-                assert !found;
-
->>>>>>> 5748cc3f
                 return RETRY;
 
             // Check that we have a correct view of the world.
@@ -3326,17 +3316,11 @@
             if (PageIO.getPageId(buf) != pageId)
                 return RETRY;
 
-<<<<<<< HEAD
             BPlusIO<L> io = io(buf);
 
             // In case of intersection with inner replace in remove operation
             // we need to restart our operation from the tree root.
             if (lvl == 0 && g.rmvId < io.getRemoveId(buf))
-=======
-            // In case of intersection with inner replace remove operation
-            // we need to restart our operation from the root.
-            if (g.rmvId < io.getRemoveId(buf))
->>>>>>> 5748cc3f
                 return RETRY_ROOT;
 
             return run0(pageId, page, buf, io, g, lvl);
