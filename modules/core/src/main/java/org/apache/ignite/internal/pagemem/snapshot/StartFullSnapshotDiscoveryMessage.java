/*
 * Licensed to the Apache Software Foundation (ASF) under one or more
 * contributor license agreements.  See the NOTICE file distributed with
 * this work for additional information regarding copyright ownership.
 * The ASF licenses this file to You under the Apache License, Version 2.0
 * (the "License"); you may not use this file except in compliance with
 * the License.  You may obtain a copy of the License at
 *
 *      http://www.apache.org/licenses/LICENSE-2.0
 *
 * Unless required by applicable law or agreed to in writing, software
 * distributed under the License is distributed on an "AS IS" BASIS,
 * WITHOUT WARRANTIES OR CONDITIONS OF ANY KIND, either express or implied.
 * See the License for the specific language governing permissions and
 * limitations under the License.
 *
 */

package org.apache.ignite.internal.pagemem.snapshot;

import java.util.Collection;
import java.util.HashMap;
import java.util.Map;
import java.util.UUID;
import org.apache.ignite.internal.managers.discovery.DiscoveryCustomMessage;
import org.apache.ignite.internal.util.typedef.internal.S;
import org.apache.ignite.internal.util.typedef.internal.U;
import org.apache.ignite.lang.IgniteUuid;
import org.jetbrains.annotations.Nullable;

/**
 * Message indicating that a snapshot has been started.
 */
public class StartFullSnapshotDiscoveryMessage implements DiscoveryCustomMessage {
    /** */
    private static final long serialVersionUID = 0L;

    /** Message. */
    private final String msg;

    /** Custom message ID. */
    private IgniteUuid id = IgniteUuid.randomUuid();

    /** Snapshot ID. */
    private long globalSnapshotId;

    /** */
    private Collection<String> cacheNames;

    /** */
    private UUID initiatorId;

    /** Error. */
    private Exception err;

    /** Full snapshot. */
    private boolean fullSnapshot;

    /** Last full snapshot id for cache. */
    private Map<Integer, Long> lastFullSnapshotIdForCache = new HashMap<>();

    /** Last snapshot id for cache. */
    private Map<Integer, Long> lastSnapshotIdForCache = new HashMap<>();

    /**
     * @param cacheNames Cache names.
     * @param msg message to log
     */
    public StartFullSnapshotDiscoveryMessage(
        long globalSnapshotId,
        Collection<String> cacheNames,
        UUID initiatorId,
        boolean fullSnapshot,
        String msg
    ) {
        this.globalSnapshotId = globalSnapshotId;
        this.cacheNames = cacheNames;
        this.initiatorId = initiatorId;
        this.fullSnapshot = fullSnapshot;
        this.msg = msg;
    }

    /**
     * Sets error.
     *
     * @param err Error.
     */
    public void error(Exception err) {
        this.err = err;
    }

    /**
     * @return {@code True} if message contains error.
     */
    public boolean hasError() {
        return err != null;
    }

    /**
     * @return Error.
     */
    public Exception error() {
        return err;
    }

    /**
     * @return Initiator node id.
     */
    public UUID initiatorId() {
        return initiatorId;
    }

    /** {@inheritDoc} */
    @Override public IgniteUuid id() {
        return id;
    }

    /**
     * @return Backup ID.
     */
    public long globalSnapshotId() {
        return globalSnapshotId;
    }

    /**
     * @return Cache names.
     */
    public Collection<String> cacheNames() {
        return cacheNames;
    }

    /**
     *
     */
    public boolean fullSnapshot() {
        return fullSnapshot;
    }

    /**
     * @param cacheId Cache id.
     */
    public Long lastFullSnapshotId(int cacheId) {
        return lastFullSnapshotIdForCache.get(cacheId);
    }

    /**
     * @param cacheId Cache id.
     * @param id Id.
     */
    public void lastFullSnapshotId(int cacheId, long id) {
        lastFullSnapshotIdForCache.put(cacheId, id);
    }

    /**
     * @param cacheId Cache id.
     */
    public Long lastSnapshotId(int cacheId) {
        return lastSnapshotIdForCache.get(cacheId);
    }

    /**
     * @param cacheId Cache id.
     * @param id Id.
     */
    public void lastSnapshotId(int cacheId, long id) {
        lastSnapshotIdForCache.put(cacheId, id);
    }

    /** {@inheritDoc} */
    @Nullable @Override public DiscoveryCustomMessage ackMessage() {
        return new StartFullSnapshotAckDiscoveryMessage(
            globalSnapshotId,
            fullSnapshot,
            lastFullSnapshotIdForCache,
<<<<<<< HEAD
=======
            lastSnapshotIdForCache,
>>>>>>> c286f962
            cacheNames,
            err,
            initiatorId,
            msg);
    }

    /** {@inheritDoc} */
    @Override public boolean isMutable() {
        return true;
    }

    /**
     * @param full full snapshot.
     */
    public void fullSnapshot(boolean full) {
        fullSnapshot = full;
    }

    /** {@inheritDoc} */
    @Override public String toString() {
        return S.toString(StartFullSnapshotDiscoveryMessage.class, this);
    }
}<|MERGE_RESOLUTION|>--- conflicted
+++ resolved
@@ -172,10 +172,7 @@
             globalSnapshotId,
             fullSnapshot,
             lastFullSnapshotIdForCache,
-<<<<<<< HEAD
-=======
             lastSnapshotIdForCache,
->>>>>>> c286f962
             cacheNames,
             err,
             initiatorId,
