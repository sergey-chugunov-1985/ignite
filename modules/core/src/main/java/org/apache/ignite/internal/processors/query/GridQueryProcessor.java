/*
 * Licensed to the Apache Software Foundation (ASF) under one or more
 * contributor license agreements.  See the NOTICE file distributed with
 * this work for additional information regarding copyright ownership.
 * The ASF licenses this file to You under the Apache License, Version 2.0
 * (the "License"); you may not use this file except in compliance with
 * the License.  You may obtain a copy of the License at
 *
 *      http://www.apache.org/licenses/LICENSE-2.0
 *
 * Unless required by applicable law or agreed to in writing, software
 * distributed under the License is distributed on an "AS IS" BASIS,
 * WITHOUT WARRANTIES OR CONDITIONS OF ANY KIND, either express or implied.
 * See the License for the specific language governing permissions and
 * limitations under the License.
 */

package org.apache.ignite.internal.processors.query;

import org.apache.ignite.*;
import org.apache.ignite.cache.*;
import org.apache.ignite.cache.query.*;
import org.apache.ignite.cache.query.annotations.*;
import org.apache.ignite.configuration.*;
import org.apache.ignite.events.*;
import org.apache.ignite.internal.*;
import org.apache.ignite.internal.managers.communication.*;
import org.apache.ignite.internal.processors.*;
import org.apache.ignite.internal.processors.cache.*;
import org.apache.ignite.internal.processors.cache.query.*;
import org.apache.ignite.internal.util.*;
import org.apache.ignite.internal.util.future.*;
import org.apache.ignite.internal.util.lang.*;
import org.apache.ignite.internal.util.tostring.*;
import org.apache.ignite.internal.util.typedef.*;
import org.apache.ignite.internal.util.typedef.internal.*;
import org.apache.ignite.internal.util.worker.*;
import org.apache.ignite.lang.*;
import org.apache.ignite.plugin.extensions.communication.*;
import org.apache.ignite.spi.indexing.*;
import org.jetbrains.annotations.*;
import org.jsr166.*;

import javax.cache.*;
import java.lang.reflect.*;
import java.util.*;
import java.util.concurrent.*;

import static org.apache.ignite.events.EventType.*;
import static org.apache.ignite.internal.IgniteComponentType.*;
import static org.apache.ignite.internal.processors.query.GridQueryIndexType.*;

/**
 * Indexing processor.
 */
public class GridQueryProcessor extends GridProcessorAdapter {
    /** For tests. */
    public static Class<? extends GridQueryIndexing> idxCls;

    /** */
    private final GridSpinBusyLock busyLock = new GridSpinBusyLock();

    /** Type descriptors. */
    private final Map<TypeId, TypeDescriptor> types = new ConcurrentHashMap8<>();

    /** Type descriptors. */
    private final ConcurrentMap<TypeName, TypeDescriptor> typesByName = new ConcurrentHashMap8<>();

    /** */
    private ExecutorService execSvc;

    /** */
    private final GridQueryIndexing idx;

    /**
     * @param ctx Kernal context.
     */
    public GridQueryProcessor(GridKernalContext ctx) throws IgniteCheckedException {
        super(ctx);

        if (idxCls != null) {
            idx = U.newInstance(idxCls);

            idxCls = null;
        }
        else
            idx = INDEXING.inClassPath() ? U.<GridQueryIndexing>newInstance(INDEXING.className()) : null;
    }

    /** {@inheritDoc} */
    @Override public void start() throws IgniteCheckedException {
        super.start();

        if (idx != null) {
            ctx.resource().injectGeneric(idx);

            execSvc = ctx.getExecutorService();

            idx.start(ctx, busyLock);
        }
    }

    /**
     * @param ccfg Cache configuration.
     * @return {@code true} If query index must be enabled for this cache.
     */
    public static boolean isEnabled(CacheConfiguration<?,?> ccfg) {
        return !F.isEmpty(ccfg.getIndexedTypes()) || !F.isEmpty(ccfg.getTypeMetadata());
    }

    /**
     * @param ccfg Cache configuration.
     * @throws IgniteCheckedException If failed.
     */
    public void initializeCache(CacheConfiguration<?, ?> ccfg) throws IgniteCheckedException {
        idx.registerCache(ccfg);

        try {
            if (!F.isEmpty(ccfg.getTypeMetadata())) {
                for (CacheTypeMetadata meta : ccfg.getTypeMetadata()) {
                    if (F.isEmpty(meta.getValueType()))
                        throw new IgniteCheckedException("Value type is not set: " + meta);

                    TypeDescriptor desc = new TypeDescriptor();

                    Class<?> valCls = U.classForName(meta.getValueType(), null);

                    desc.name(valCls != null ? typeName(valCls) : meta.getValueType());

                    desc.valueClass(valCls != null ? valCls : Object.class);
                    desc.keyClass(
                        meta.getKeyType() == null ?
                            Object.class :
                            U.classForName(meta.getKeyType(), Object.class));

                    TypeId typeId;

                    if (valCls == null || ctx.cacheObjects().isPortableClass(valCls)) {
                        processPortableMeta(meta, desc);

                        typeId = new TypeId(ccfg.getName(), ctx.cacheObjects().typeId(meta.getValueType()));
                    }
                    else {
                        processClassMeta(meta, desc);

                        typeId = new TypeId(ccfg.getName(), valCls);
                    }

                    addTypeByName(ccfg, desc);
                    types.put(typeId, desc);

                    desc.registered(idx.registerType(ccfg.getName(), desc));
                }
            }

            Class<?>[] clss = ccfg.getIndexedTypes();

            if (!F.isEmpty(clss)) {
                for (int i = 0; i < clss.length; i += 2) {
                    Class<?> keyCls = clss[i];
                    Class<?> valCls = clss[i + 1];

                    TypeDescriptor desc = processKeyAndValueClasses(keyCls, valCls);

                    addTypeByName(ccfg, desc);
                    types.put(new TypeId(ccfg.getName(), valCls), desc);

                    desc.registered(idx.registerType(ccfg.getName(), desc));
                }
            }
        }
        catch (IgniteCheckedException | RuntimeException e) {
            idx.unregisterCache(ccfg);

            throw e;
        }
    }

    /**
     * @param ccfg Cache configuration.
     * @param desc Type descriptor.
     * @throws IgniteCheckedException If failed.
     */
    private void addTypeByName(CacheConfiguration<?,?> ccfg, TypeDescriptor desc) throws IgniteCheckedException {
        if (typesByName.putIfAbsent(new TypeName(ccfg.getName(), desc.name()), desc) != null)
            throw new IgniteCheckedException("Type with name '" + desc.name() + "' already indexed " +
                "in cache '" + ccfg.getName() + "'.");
    }

    /**
     * @param keyCls Key class.
     * @param valCls Value class.
     * @return Type descriptor.
     * @throws IgniteCheckedException If failed.
     */
    private TypeDescriptor processKeyAndValueClasses(
        Class<?> keyCls,
        Class<?> valCls
    )
        throws IgniteCheckedException {
        TypeDescriptor d = new TypeDescriptor();

        d.keyClass(keyCls);
        d.valueClass(valCls);

        processAnnotationsInClass(true, d.keyCls, d, null);

        String valTypeName = typeName(valCls);

        d.name(valTypeName);

        processAnnotationsInClass(false, d.valCls, d, null);

        return d;
    }

    /** {@inheritDoc} */
    @Override public void onKernalStop(boolean cancel) {
        super.onKernalStop(cancel);

        busyLock.block();
    }

    /** {@inheritDoc} */
    @Override public void stop(boolean cancel) throws IgniteCheckedException {
        super.stop(cancel);

        if (idx != null)
            idx.stop();
    }

    /**
     * @param cctx Cache context.
     * @throws IgniteCheckedException If failed.
     */
    public void onCacheStart(GridCacheContext cctx) throws IgniteCheckedException {
        if (idx == null)
            return;

        if (!busyLock.enterBusy())
            return;

        try {
            initializeCache(cctx.config());
        }
        finally {
            busyLock.leaveBusy();
        }
    }

    /**
     * @param cctx Cache context.
     */
    public void onCacheStop(GridCacheContext cctx) {
        if (idx == null)
            return;

        if (!busyLock.enterBusy())
            return;

        try {
            idx.unregisterCache(cctx.config());

            Iterator<Map.Entry<TypeId, TypeDescriptor>> it = types.entrySet().iterator();

            while (it.hasNext()) {
                Map.Entry<TypeId, TypeDescriptor> entry = it.next();

                if (F.eq(cctx.name(), entry.getKey().space)) {
                    it.remove();

                    typesByName.remove(new TypeName(cctx.name(), entry.getValue().name()));
                }
            }
        }
        catch (IgniteCheckedException e) {
            U.error(log, "Failed to clear indexing on cache stop (will ignore): " + cctx.name(), e);
        }
        finally {
            busyLock.leaveBusy();
        }
    }

    /**
     * Returns number of objects of given type for given space of spi.
     *
     * @param space Space.
     * @param valType Value type.
     * @return Objects number or -1 if this type is unknown for given SPI and space.
     * @throws IgniteCheckedException If failed.
     */
    public long size(@Nullable String space, Class<?> valType) throws IgniteCheckedException {
        checkEnabled();

        if (!busyLock.enterBusy())
            throw new IllegalStateException("Failed to get space size (grid is stopping).");

        try {
            TypeDescriptor desc = types.get(new TypeId(space, valType));

            if (desc == null || !desc.registered())
                return -1;

            return idx.size(space, desc, null);
        }
        finally {
            busyLock.leaveBusy();
        }
    }

    /**
     * Rebuilds all search indexes of given value type for given space of spi.
     *
     * @param space Space.
     * @param valTypeName Value type name.
     * @return Future that will be completed when rebuilding of all indexes is finished.
     */
    public IgniteInternalFuture<?> rebuildIndexes(@Nullable final String space, String valTypeName) {
        if (!busyLock.enterBusy())
            throw new IllegalStateException("Failed to rebuild indexes (grid is stopping).");

        try {
            return rebuildIndexes(
                space,
                typesByName.get(
                    new TypeName(
                        space,
                        valTypeName)));
        }
        finally {
            busyLock.leaveBusy();
        }
    }

    /**
     * @param space Space.
     * @param desc Type descriptor.
     * @return Future that will be completed when rebuilding of all indexes is finished.
     */
    private IgniteInternalFuture<?> rebuildIndexes(@Nullable final String space, @Nullable final TypeDescriptor desc) {
        if (idx == null)
            return new GridFinishedFuture<>(new IgniteCheckedException("Indexing is disabled."));

        if (desc == null || !desc.registered())
            return new GridFinishedFuture<Void>();

        final GridWorkerFuture<?> fut = new GridWorkerFuture<Void>();

        GridWorker w = new GridWorker(ctx.gridName(), "index-rebuild-worker", log) {
            @Override protected void body() {
                try {
                    idx.rebuildIndexes(space, desc);

                    fut.onDone();
                }
                catch (Exception e) {
                    fut.onDone(e);
                }
                catch (Throwable e) {
                    log.error("Failed to rebuild indexes for type: " + desc.name(), e);

                    fut.onDone(e);

                    if (e instanceof Error)
                        throw e;
                }
            }
        };

        fut.setWorker(w);

        execSvc.execute(w);

        return fut;
    }

    /**
     * Rebuilds all search indexes for given spi.
     *
     * @return Future that will be completed when rebuilding of all indexes is finished.
     */
    @SuppressWarnings("unchecked")
    public IgniteInternalFuture<?> rebuildAllIndexes() {
        if (!busyLock.enterBusy())
            throw new IllegalStateException("Failed to get space size (grid is stopping).");

        try {
            GridCompoundFuture<?, ?> fut = new GridCompoundFuture<Object, Object>();

            for (Map.Entry<TypeId, TypeDescriptor> e : types.entrySet())
                fut.add((IgniteInternalFuture)rebuildIndexes(e.getKey().space, e.getValue()));

            fut.markInitialized();

            return fut;
        }
        finally {
            busyLock.leaveBusy();
        }
    }

    /**
     * @param space Space name.
     * @return Cache object context.
     */
    private CacheObjectContext cacheObjectContext(String space) {
        return ctx.cache().internalCache(space).context().cacheObjectContext();
    }

    /**
     * Writes key-value pair to index.
     *
     * @param space Space.
     * @param key Key.
     * @param val Value.
     * @param ver Cache entry version.
     * @param expirationTime Expiration time or 0 if never expires.
     * @throws IgniteCheckedException In case of error.
     */
    @SuppressWarnings("unchecked")
    public void store(final String space, final CacheObject key, final CacheObject val,
        byte[] ver, long expirationTime) throws IgniteCheckedException {
        assert key != null;
        assert val != null;

        if (log.isDebugEnabled())
            log.debug("Store [space=" + space + ", key=" + key + ", val=" + val + "]");

        CacheObjectContext coctx = null;

        if (ctx.indexing().enabled()) {
            coctx = cacheObjectContext(space);

            ctx.indexing().store(space, key.value(coctx, false), val.value(coctx, false), expirationTime);
        }

        if (idx == null)
            return;

        if (!busyLock.enterBusy())
            throw new IllegalStateException("Failed to write to index (grid is stopping).");

        try {
            if (coctx == null)
                coctx = cacheObjectContext(space);

            Class<?> valCls = null;

            TypeId id;

            boolean portableVal = ctx.cacheObjects().isPortableObject(val);

            if (portableVal) {
                int typeId = ctx.cacheObjects().typeId(val);

                id = new TypeId(space, typeId);
            }
            else {
                valCls = val.value(coctx, false).getClass();

                id = new TypeId(space, valCls);
            }

            TypeDescriptor desc = types.get(id);

            if (desc == null || !desc.registered())
                return;

            if (!portableVal && !desc.valueClass().isAssignableFrom(valCls))
                throw new IgniteCheckedException("Failed to update index due to class name conflict" +
                    "(multiple classes with same simple name are stored in the same cache) " +
                    "[expCls=" + desc.valueClass().getName() + ", actualCls=" + valCls.getName() + ']');

            if (!ctx.cacheObjects().isPortableObject(key)) {
                Class<?> keyCls = key.value(coctx, false).getClass();

                if (!desc.keyClass().isAssignableFrom(keyCls))
                    throw new IgniteCheckedException("Failed to update index, incorrect key class [expCls=" +
                        desc.keyClass().getName() + ", actualCls=" + keyCls.getName() + "]");
            }

            idx.store(space, desc, key, val, ver, expirationTime);
        }
        finally {
            busyLock.leaveBusy();
        }
    }

    /**
     * @throws IgniteCheckedException If failed.
     */
    private void checkEnabled() throws IgniteCheckedException {
        if (idx == null)
            throw new IgniteCheckedException("Indexing is disabled.");
    }

    /**
     * @throws IgniteException If indexing is disabled.
     */
    private void checkxEnabled() throws IgniteException {
        if (idx == null)
            throw new IgniteException("Failed to execute query because indexing is disabled (consider adding module " +
                INDEXING.module() + " to classpath or moving it from 'optional' to 'libs' folder).");
    }

    /**
     * @param space Space.
     * @param clause Clause.
     * @param params Parameters collection.
     * @param resType Result type.
     * @param filters Filters.
     * @return Key/value rows.
     * @throws IgniteCheckedException If failed.
     */
    @SuppressWarnings("unchecked")
    public <K, V> GridCloseableIterator<IgniteBiTuple<K, V>> query(String space, String clause,
        Collection<Object> params, String resType, IndexingQueryFilter filters)
        throws IgniteCheckedException {
        checkEnabled();

        if (!busyLock.enterBusy())
            throw new IllegalStateException("Failed to execute query (grid is stopping).");

        try {
            TypeDescriptor type = typesByName.get(new TypeName(space, resType));

            if (type == null || !type.registered())
                throw new CacheException("Failed to find SQL table for type: " + resType);

            return idx.query(space, clause, params, type, filters);
        }
        finally {
            busyLock.leaveBusy();
        }
    }

    /**
     * @param space Space name.
     * @param qry Query.
     * @return Cursor.
     */
    public Iterable<List<?>> queryTwoStep(String space, GridCacheTwoStepQuery qry) {
        checkxEnabled();

        if (!busyLock.enterBusy())
            throw new IllegalStateException("Failed to execute query (grid is stopping).");

        try {
            return idx.queryTwoStep(
                ctx.cache().internalCache(space).context(),
                qry);
        }
        finally {
            busyLock.leaveBusy();
        }
    }

    /**
     * @param cctx Cache context.
     * @param qry Query.
     * @return Cursor.
     */
    public QueryCursor<List<?>> queryTwoStep(GridCacheContext<?,?> cctx, SqlFieldsQuery qry) {
        checkxEnabled();

        if (!busyLock.enterBusy())
            throw new IllegalStateException("Failed to execute query (grid is stopping).");

        try {
            return idx.queryTwoStep(cctx, qry);
        }
        finally {
            busyLock.leaveBusy();
        }
    }

    /**
     * @param cctx Cache context.
     * @param qry Query.
     * @return Cursor.
     */
    public <K,V> QueryCursor<Cache.Entry<K,V>> queryTwoStep(GridCacheContext<?,?> cctx, SqlQuery qry) {
        checkxEnabled();

        if (!busyLock.enterBusy())
            throw new IllegalStateException("Failed to execute query (grid is stopping).");

        try {
            return idx.queryTwoStep(cctx, qry);
        }
        finally {
            busyLock.leaveBusy();
        }
    }

    /**
     * @param cctx Cache context.
     * @param qry Query.
     * @return Cursor.
     */
    public <K, V> Iterator<Cache.Entry<K, V>> queryLocal(final GridCacheContext<?, ?> cctx, final SqlQuery qry) {
        if (!busyLock.enterBusy())
            throw new IllegalStateException("Failed to execute query (grid is stopping).");

        try {
            return executeQuery(
                cctx,
                new IgniteOutClosureX<Iterator<Cache.Entry<K, V>>>() {
                    @Override public Iterator<Cache.Entry<K, V>> applyx() throws IgniteCheckedException {
                        String space = cctx.name();
                        String type = qry.getType();
                        String sqlQry = qry.getSql();
                        Object[] params = qry.getArgs();

                        TypeDescriptor typeDesc = typesByName.get(
                            new TypeName(
                                space,
                                type));

                        if (typeDesc == null || !typeDesc.registered())
                            throw new CacheException("Failed to find SQL table for type: " + type);

                        final GridCloseableIterator<IgniteBiTuple<K, V>> i = idx.query(
                            space,
                            sqlQry,
                            F.asList(params),
                            typeDesc,
                            idx.backupFilter());

                        sendQueryExecutedEvent(
                            sqlQry,
                            params);

                        return new ClIter<Cache.Entry<K, V>>() {
                            @Override public void close() throws Exception {
                                i.close();
                            }

                            @Override public boolean hasNext() {
                                return i.hasNext();
                            }

                            @Override public Cache.Entry<K, V> next() {
                                IgniteBiTuple<K, V> t = i.next();

                                return new CacheEntryImpl<>(
                                    t.getKey(),
                                    t.getValue());
                            }

                            @Override public void remove() {
                                throw new UnsupportedOperationException();
                            }
                        };
                    }
                });
        }
        catch (IgniteCheckedException e) {
            throw new IgniteException(e);
        }
        finally {
            busyLock.leaveBusy();
        }
    }

    /**
     * @param sqlQry Sql query.
     * @param params Params.
     */
    private void sendQueryExecutedEvent(String sqlQry, Object[] params) {
        if (ctx.event().isRecordable(EVT_CACHE_QUERY_EXECUTED)) {
            ctx.event().record(new CacheQueryExecutedEvent<>(
                ctx.discovery().localNode(),
                "SQL query executed.",
                EVT_CACHE_QUERY_EXECUTED,
                CacheQueryType.SQL.name(),
                null,
                null,
                sqlQry,
                null,
                null,
                params,
                null,
                null));
        }
    }

    /**
     * @return Message factory for {@link GridIoManager}.
     */
    public MessageFactory messageFactory() {
        return idx == null ? null : idx.messageFactory();
    }

    /**
     * Closeable iterator.
     */
    private static interface ClIter<X> extends AutoCloseable, Iterator<X> {
        // No-op.
    }

    /**
     * @param cctx Cache context.
     * @param qry Query.
     * @return Iterator.
     */
<<<<<<< HEAD
    public QueryCursor<List<?>> queryLocalFields(final GridCacheContext<?,?> cctx, SqlFieldsQuery qry) {
=======
    public QueryCursor<List<?>> queryLocalFields(final GridCacheContext<?,?> cctx, final SqlFieldsQuery qry) {
>>>>>>> 97d0bc18
        if (!busyLock.enterBusy())
            throw new IllegalStateException("Failed to execute query (grid is stopping).");

        try {
<<<<<<< HEAD
            String space = cctx.name();
            String sql = qry.getSql();
            Object[] args = qry.getArgs();

            final GridQueryFieldsResult res = idx.queryFields(space, sql, F.asList(args), idx.backupFilter());

            if (ctx.event().isRecordable(EVT_CACHE_QUERY_EXECUTED)) {
                ctx.event().record(new CacheQueryExecutedEvent<>(
                        ctx.discovery().localNode(),
                        "SQL query executed.",
                        EVT_CACHE_QUERY_EXECUTED,
                        CacheQueryType.SQL.name(),
                        null,
                        null,
                        sql,
                        null,
                        null,
                        args,
                        null,
                        null));
            }

            QueryCursorImpl<List<?>> cursor = new QueryCursorImpl<>(new Iterable<List<?>>() {
                @Override public Iterator<List<?>> iterator() {
                    return new GridQueryCacheObjectsIterator(res.iterator(), cctx, cctx.keepPortable());
                }
            });
=======
            return executeQuery(cctx, new IgniteOutClosureX<QueryCursor<List<?>>>() {
                @Override public QueryCursor<List<?>> applyx() throws IgniteCheckedException {
                    String space = cctx.name();
                    String sql = qry.getSql();
                    Object[] args = qry.getArgs();

                    GridQueryFieldsResult res = idx.queryFields(space, sql, F.asList(args), idx.backupFilter());
>>>>>>> 97d0bc18

                    sendQueryExecutedEvent(sql, args);

                    QueryCursorImpl<List<?>> cursor = new QueryCursorImpl<>(
                        new GridQueryCacheObjectsIterator(res.iterator(), cctx, cctx.keepPortable()));

                    cursor.fieldsMeta(res.metaData());

                    return cursor;
                }
            });
        }
        catch (IgniteCheckedException e) {
            throw new CacheException(e);
        }
        finally {
            busyLock.leaveBusy();
        }
    }

    /**
     * @param space Space.
     * @param key Key.
     * @throws IgniteCheckedException Thrown in case of any errors.
     */
    @SuppressWarnings("unchecked")
    public void remove(String space, CacheObject key, CacheObject val) throws IgniteCheckedException {
        assert key != null;

        if (log.isDebugEnabled())
            log.debug("Remove [space=" + space + ", key=" + key + ", val=" + val + "]");

        if (ctx.indexing().enabled()) {
            CacheObjectContext coctx = cacheObjectContext(space);

            ctx.indexing().remove(space, key.value(coctx, false));
        }

        if (idx == null)
            return;

        if (!busyLock.enterBusy())
            throw new IllegalStateException("Failed to remove from index (grid is stopping).");

        try {
            idx.remove(space, key, val);
        }
        finally {
            busyLock.leaveBusy();
        }
    }

    /**
     * Gets type name by class.
     *
     * @param cls Class.
     * @return Type name.
     */
    public static String typeName(Class<?> cls) {
        String typeName = cls.getSimpleName();

        // To protect from failure on anonymous classes.
        if (F.isEmpty(typeName)) {
            String pkg = cls.getPackage().getName();

            typeName = cls.getName().substring(pkg.length() + (pkg.isEmpty() ? 0 : 1));
        }

        if (cls.isArray()) {
            assert typeName.endsWith("[]");

            typeName = typeName.substring(0, typeName.length() - 2) + "_array";
        }

        return typeName;
    }

    /**
     * @param space Space.
     * @param clause Clause.
     * @param resType Result type.
     * @param filters Key and value filters.
     * @param <K> Key type.
     * @param <V> Value type.
     * @return Key/value rows.
     * @throws IgniteCheckedException If failed.
     */
    @SuppressWarnings("unchecked")
    public <K, V> GridCloseableIterator<IgniteBiTuple<K, V>> queryText(String space, String clause, String resType,
        IndexingQueryFilter filters) throws IgniteCheckedException {
        checkEnabled();

        if (!busyLock.enterBusy())
            throw new IllegalStateException("Failed to execute query (grid is stopping).");

        try {
            TypeDescriptor type = typesByName.get(new TypeName(space, resType));

            if (type == null || !type.registered())
                throw new CacheException("Failed to find SQL table for type: " + resType);

            return idx.queryText(
                space,
                clause,
                type,
                filters);
        }
        finally {
            busyLock.leaveBusy();
        }
    }

    /**
     * @param space Space name.
     * @param clause Clause.
     * @param params Parameters collection.
     * @param filters Key and value filters.
     * @return Field rows.
     * @throws IgniteCheckedException If failed.
     */
    public GridQueryFieldsResult queryFields(@Nullable String space, String clause, Collection<Object> params,
        IndexingQueryFilter filters) throws IgniteCheckedException {
        checkEnabled();

        if (!busyLock.enterBusy())
            throw new IllegalStateException("Failed to execute query (grid is stopping).");

        try {
            return idx.queryFields(space, clause, params, filters);
        }
        finally {
            busyLock.leaveBusy();
        }
    }

    /**
     * Will be called when entry for key will be swapped.
     *
     * @param spaceName Space name.
     * @param key key.
     * @throws IgniteCheckedException If failed.
     */
    public void onSwap(String spaceName, CacheObject key) throws IgniteCheckedException {
        if (log.isDebugEnabled())
            log.debug("Swap [space=" + spaceName + ", key=" + key + "]");

        if (ctx.indexing().enabled()) {
            CacheObjectContext coctx = cacheObjectContext(spaceName);

            ctx.indexing().onSwap(
                spaceName,
                key.value(
                    coctx,
                    false));
        }

        if (idx == null)
            return;

        if (!busyLock.enterBusy())
            throw new IllegalStateException("Failed to process swap event (grid is stopping).");

        try {
            idx.onSwap(
                spaceName,
                key);
        }
        finally {
            busyLock.leaveBusy();
        }
    }

    /**
     * Will be called when entry for key will be unswapped.
     *
     * @param spaceName Space name.
     * @param key Key.
     * @param val Value.
     * @throws IgniteCheckedException If failed.
     */
    public void onUnswap(String spaceName, CacheObject key, CacheObject val)
        throws IgniteCheckedException {
        if (log.isDebugEnabled())
            log.debug("Unswap [space=" + spaceName + ", key=" + key + ", val=" + val + "]");

        if (ctx.indexing().enabled()) {
            CacheObjectContext coctx = cacheObjectContext(spaceName);

            ctx.indexing().onUnswap(spaceName, key.value(coctx, false), val.value(coctx, false));
        }

        if (idx == null)
            return;

        if (!busyLock.enterBusy())
            throw new IllegalStateException("Failed to process swap event (grid is stopping).");

        try {
            idx.onUnswap(spaceName, key, val);
        }
        finally {
            busyLock.leaveBusy();
        }
    }

    /**
     * Removes index tables for all classes belonging to given class loader.
     *
     * @param space Space name.
     * @param ldr Class loader to undeploy.
     * @throws IgniteCheckedException If undeploy failed.
     */
    public void onUndeploy(@Nullable String space, ClassLoader ldr) throws IgniteCheckedException {
        if (log.isDebugEnabled())
            log.debug("Undeploy [space=" + space + "]");

        if (idx == null)
            return;

        if (!busyLock.enterBusy())
            throw new IllegalStateException("Failed to process undeploy event (grid is stopping).");

        try {
            Iterator<Map.Entry<TypeId, TypeDescriptor>> it = types.entrySet().iterator();

            while (it.hasNext()) {
                Map.Entry<TypeId, TypeDescriptor> e = it.next();

                if (!F.eq(e.getKey().space, space))
                    continue;

                TypeDescriptor desc = e.getValue();

                if (ldr.equals(U.detectClassLoader(desc.valCls)) || ldr.equals(U.detectClassLoader(desc.keyCls))) {
                    idx.unregisterType(e.getKey().space, desc);

                    it.remove();
                }
            }
        }
        finally {
            busyLock.leaveBusy();
        }
    }

    /**
     * Process annotations for class.
     *
     * @param key If given class relates to key.
     * @param cls Class.
     * @param type Type descriptor.
     * @param parent Parent in case of embeddable.
     * @throws IgniteCheckedException In case of error.
     */
    private void processAnnotationsInClass(boolean key, Class<?> cls, TypeDescriptor type,
        @Nullable ClassProperty parent) throws IgniteCheckedException {
        if (U.isJdk(cls) || idx.isGeometryClass(cls)) {
            if (parent == null && !key && idx.isSqlType(cls) ) { // We have to index primitive _val.
                String idxName = "_val_idx";

                type.addIndex(idxName, idx.isGeometryClass(cls) ? GEO_SPATIAL : SORTED);

                type.addFieldToIndex(idxName, "_VAL", 0, false);
            }

            return;
        }

        if (parent != null && parent.knowsClass(cls))
            throw new IgniteCheckedException("Recursive reference found in type: " + cls.getName());

        if (parent == null) { // Check class annotation at top level only.
            QueryTextField txtAnnCls = cls.getAnnotation(QueryTextField.class);

            if (txtAnnCls != null)
                type.valueTextIndex(true);

            QueryGroupIndex grpIdx = cls.getAnnotation(QueryGroupIndex.class);

            if (grpIdx != null)
                type.addIndex(grpIdx.name(), SORTED);

            QueryGroupIndex.List grpIdxList = cls.getAnnotation(QueryGroupIndex.List.class);

            if (grpIdxList != null && !F.isEmpty(grpIdxList.value())) {
                for (QueryGroupIndex idx : grpIdxList.value())
                    type.addIndex(idx.name(), SORTED);
            }
        }

        for (Class<?> c = cls; c != null && !c.equals(Object.class); c = c.getSuperclass()) {
            for (Field field : c.getDeclaredFields()) {
                QuerySqlField sqlAnn = field.getAnnotation(QuerySqlField.class);
                QueryTextField txtAnn = field.getAnnotation(QueryTextField.class);

                if (sqlAnn != null || txtAnn != null) {
                    ClassProperty prop = new ClassProperty(field, key);

                    prop.parent(parent);

                    processAnnotation(key, sqlAnn, txtAnn, field.getType(), prop, type);

                    type.addProperty(prop, true);
                }
            }

            for (Method mtd : c.getDeclaredMethods()) {
                QuerySqlField sqlAnn = mtd.getAnnotation(QuerySqlField.class);
                QueryTextField txtAnn = mtd.getAnnotation(QueryTextField.class);

                if (sqlAnn != null || txtAnn != null) {
                    if (mtd.getParameterTypes().length != 0)
                        throw new IgniteCheckedException("Getter with QuerySqlField " +
                            "annotation cannot have parameters: " + mtd);

                    ClassProperty prop = new ClassProperty(mtd, key);

                    prop.parent(parent);

                    processAnnotation(key, sqlAnn, txtAnn, mtd.getReturnType(), prop, type);

                    type.addProperty(prop, true);
                }
            }
        }
    }

    /**
     * Processes annotation at field or method.
     *
     * @param key If given class relates to key.
     * @param sqlAnn SQL annotation, can be {@code null}.
     * @param txtAnn H2 text annotation, can be {@code null}.
     * @param cls Class of field or return type for method.
     * @param prop Current property.
     * @param desc Class description.
     * @throws IgniteCheckedException In case of error.
     */
    private void processAnnotation(boolean key, QuerySqlField sqlAnn, QueryTextField txtAnn,
        Class<?> cls, ClassProperty prop, TypeDescriptor desc) throws IgniteCheckedException {
        if (sqlAnn != null) {
            processAnnotationsInClass(key, cls, desc, prop);

            if (!sqlAnn.name().isEmpty())
                prop.name(sqlAnn.name());

            if (sqlAnn.index()) {
                String idxName = prop.name() + "_idx";

                desc.addIndex(idxName, idx.isGeometryClass(prop.type()) ? GEO_SPATIAL : SORTED);

                desc.addFieldToIndex(idxName, prop.name(), 0, sqlAnn.descending());
            }

            if (!F.isEmpty(sqlAnn.groups())) {
                for (String group : sqlAnn.groups())
                    desc.addFieldToIndex(group, prop.name(), 0, false);
            }

            if (!F.isEmpty(sqlAnn.orderedGroups())) {
                for (QuerySqlField.Group idx : sqlAnn.orderedGroups())
                    desc.addFieldToIndex(idx.name(), prop.name(), idx.order(), idx.descending());
            }
        }

        if (txtAnn != null)
            desc.addFieldToTextIndex(prop.name());
    }

    /**
     * Processes declarative metadata for class.
     *
     * @param meta Type metadata.
     * @param d Type descriptor.
     * @throws IgniteCheckedException If failed.
     */
    private void processClassMeta(CacheTypeMetadata meta, TypeDescriptor d)
        throws IgniteCheckedException {
        Class<?> keyCls = d.keyClass();
        Class<?> valCls = d.valueClass();

        assert keyCls != null;
        assert valCls != null;

        for (Map.Entry<String, Class<?>> entry : meta.getAscendingFields().entrySet()) {
            ClassProperty prop = buildClassProperty(
                keyCls,
                valCls,
                entry.getKey(),
                entry.getValue());

            d.addProperty(prop, false);

            String idxName = prop.name() + "_idx";

            d.addIndex(idxName, idx.isGeometryClass(prop.type()) ? GEO_SPATIAL : SORTED);

            d.addFieldToIndex(idxName, prop.name(), 0, false);
        }

        for (Map.Entry<String, Class<?>> entry : meta.getDescendingFields().entrySet()) {
            ClassProperty prop = buildClassProperty(
                keyCls,
                valCls,
                entry.getKey(),
                entry.getValue());

            d.addProperty(prop, false);

            String idxName = prop.name() + "_idx";

            d.addIndex(idxName, idx.isGeometryClass(prop.type()) ? GEO_SPATIAL : SORTED);

            d.addFieldToIndex(idxName, prop.name(), 0, true);
        }

        for (String txtIdx : meta.getTextFields()) {
            ClassProperty prop = buildClassProperty(
                keyCls,
                valCls,
                txtIdx,
                String.class);

            d.addProperty(prop, false);

            d.addFieldToTextIndex(prop.name());
        }

        Map<String, LinkedHashMap<String, IgniteBiTuple<Class<?>, Boolean>>> grps = meta.getGroups();

        if (grps != null) {
            for (Map.Entry<String, LinkedHashMap<String, IgniteBiTuple<Class<?>, Boolean>>> entry : grps.entrySet()) {
                String idxName = entry.getKey();

                LinkedHashMap<String, IgniteBiTuple<Class<?>, Boolean>> idxFields = entry.getValue();

                int order = 0;

                for (Map.Entry<String, IgniteBiTuple<Class<?>, Boolean>> idxField : idxFields.entrySet()) {
                    ClassProperty prop = buildClassProperty(
                        keyCls,
                        valCls,
                        idxField.getKey(),
                        idxField.getValue().get1());

                    d.addProperty(prop, false);

                    Boolean descending = idxField.getValue().get2();

                    d.addFieldToIndex(idxName, prop.name(), order, descending != null && descending);

                    order++;
                }
            }
        }

        for (Map.Entry<String, Class<?>> entry : meta.getQueryFields().entrySet()) {
            ClassProperty prop = buildClassProperty(
                keyCls,
                valCls,
                entry.getKey(),
                entry.getValue());

            d.addProperty(prop, false);
        }
    }

    /**
     * Processes declarative metadata for portable object.
     *
     * @param meta Declared metadata.
     * @param d Type descriptor.
     * @throws IgniteCheckedException If failed.
     */
    private void processPortableMeta(CacheTypeMetadata meta, TypeDescriptor d)
        throws IgniteCheckedException {
        for (Map.Entry<String, Class<?>> entry : meta.getAscendingFields().entrySet()) {
            PortableProperty prop = buildPortableProperty(entry.getKey(), entry.getValue());

            d.addProperty(prop, false);

            String idxName = prop.name() + "_idx";

            d.addIndex(idxName, idx.isGeometryClass(prop.type()) ? GEO_SPATIAL : SORTED);

            d.addFieldToIndex(idxName, prop.name(), 0, false);
        }

        for (Map.Entry<String, Class<?>> entry : meta.getDescendingFields().entrySet()) {
            PortableProperty prop = buildPortableProperty(entry.getKey(), entry.getValue());

            d.addProperty(prop, false);

            String idxName = prop.name() + "_idx";

            d.addIndex(idxName, idx.isGeometryClass(prop.type()) ? GEO_SPATIAL : SORTED);

            d.addFieldToIndex(idxName, prop.name(), 0, true);
        }

        for (String txtIdx : meta.getTextFields()) {
            PortableProperty prop = buildPortableProperty(txtIdx, String.class);

            d.addProperty(prop, false);

            d.addFieldToTextIndex(prop.name());
        }

        Map<String, LinkedHashMap<String, IgniteBiTuple<Class<?>, Boolean>>> grps = meta.getGroups();

        if (grps != null) {
            for (Map.Entry<String, LinkedHashMap<String, IgniteBiTuple<Class<?>, Boolean>>> entry : grps.entrySet()) {
                String idxName = entry.getKey();

                LinkedHashMap<String, IgniteBiTuple<Class<?>, Boolean>> idxFields = entry.getValue();

                int order = 0;

                for (Map.Entry<String, IgniteBiTuple<Class<?>, Boolean>> idxField : idxFields.entrySet()) {
                    PortableProperty prop = buildPortableProperty(idxField.getKey(), idxField.getValue().get1());

                    d.addProperty(prop, false);

                    Boolean descending = idxField.getValue().get2();

                    d.addFieldToIndex(idxName, prop.name(), order, descending != null && descending);

                    order++;
                }
            }
        }

        for (Map.Entry<String, Class<?>> entry : meta.getQueryFields().entrySet()) {
            PortableProperty prop = buildPortableProperty(entry.getKey(), entry.getValue());

            if (!d.props.containsKey(prop.name()))
                d.addProperty(prop, false);
        }
    }

    /**
     * Builds portable object property.
     *
     * @param pathStr String representing path to the property. May contains dots '.' to identify
     *      nested fields.
     * @param resType Result type.
     * @return Portable property.
     */
    private PortableProperty buildPortableProperty(String pathStr, Class<?> resType) {
        String[] path = pathStr.split("\\.");

        PortableProperty res = null;

        for (String prop : path)
            res = new PortableProperty(prop, res, resType);

        return res;
    }

    /**
     * @param keyCls Key class.
     * @param valCls Value class.
     * @param pathStr Path string.
     * @param resType Result type.
     * @return Class property.
     * @throws IgniteCheckedException If failed.
     */
    private static ClassProperty buildClassProperty(Class<?> keyCls, Class<?> valCls, String pathStr, Class<?> resType)
        throws IgniteCheckedException {
        ClassProperty res = buildClassProperty(
            true,
            keyCls,
            pathStr,
            resType);

        if (res == null) // We check key before value consistently with PortableProperty.
            res = buildClassProperty(false, valCls, pathStr, resType);

        if (res == null)
            throw new IgniteCheckedException("Failed to initialize property '" + pathStr + "' for " +
                "key class '" + keyCls + "' and value class '" + valCls + "'. " +
                "Make sure that one of these classes contains respective getter method or field.");

        return res;
    }

    /**
     * @param key If this is a key property.
     * @param cls Source type class.
     * @param pathStr String representing path to the property. May contains dots '.' to identify nested fields.
     * @param resType Expected result type.
     * @return Property instance corresponding to the given path.
     * @throws IgniteCheckedException If property cannot be created.
     */
    static ClassProperty buildClassProperty(boolean key, Class<?> cls, String pathStr, Class<?> resType)
        throws IgniteCheckedException {
        String[] path = pathStr.split("\\.");

        ClassProperty res = null;

        for (String prop : path) {
            ClassProperty tmp;

            try {
                StringBuilder bld = new StringBuilder("get");

                bld.append(prop);

                bld.setCharAt(3, Character.toUpperCase(bld.charAt(3)));

                tmp = new ClassProperty(cls.getMethod(bld.toString()), key);
            }
            catch (NoSuchMethodException ignore) {
                try {
                    tmp = new ClassProperty(cls.getDeclaredField(prop), key);
                }
                catch (NoSuchFieldException ignored) {
                    return null;
                }
            }

            tmp.parent(res);

            cls = tmp.type();

            res = tmp;
        }

        if (!U.box(resType).isAssignableFrom(U.box(res.type())))
            return null;

        return res;
    }

    /**
     * Gets types for space.
     *
     * @param space Space name.
     * @return Descriptors.
     */
    public Collection<GridQueryTypeDescriptor> types(@Nullable String space) {
        Collection<GridQueryTypeDescriptor> spaceTypes = new ArrayList<>(
            Math.min(10, types.size()));

        for (Map.Entry<TypeId, TypeDescriptor> e : types.entrySet()) {
            TypeDescriptor desc = e.getValue();

            if (desc.registered() && F.eq(e.getKey().space, space))
                spaceTypes.add(desc);
        }

        return spaceTypes;
    }

    /**
     * Gets type descriptor for space and type name.
     *
     * @param space Space name.
     * @param typeName Type name.
     * @return Type descriptor.
     * @throws IgniteCheckedException If failed.
     */
    public GridQueryTypeDescriptor type(@Nullable String space, String typeName) throws IgniteCheckedException {
        TypeDescriptor type = typesByName.get(new TypeName(space, typeName));

        if (type == null || !type.registered())
            throw new IgniteCheckedException("Failed to find type descriptor for type name: " + typeName);

        return type;
    }

    /**
     * @param cctx Cache context.
     * @param clo Closure.
     */
    private <R> R executeQuery(GridCacheContext<?,?> cctx, IgniteOutClosureX<R> clo)
        throws IgniteCheckedException {
        final long start = U.currentTimeMillis();

        Throwable err = null;

        R res = null;

        try {
            res = clo.apply();

            return res;
        }
        catch (GridClosureException e) {
            err = e.unwrap();

            throw (IgniteCheckedException)err;
        }
        finally {
            GridCacheQueryMetricsAdapter metrics = (GridCacheQueryMetricsAdapter)cctx.queries().metrics();

            onExecuted(cctx, metrics, res, err, start, U.currentTimeMillis() - start, log);
        }
    }

    /**
     * @param cctx Cctx.
     * @param metrics Metrics.
     * @param res Result.
     * @param err Err.
     * @param startTime Start time.
     * @param duration Duration.
     * @param log Logger.
     */
    public static void onExecuted(GridCacheContext<?, ?> cctx, GridCacheQueryMetricsAdapter metrics,
        Object res, Throwable err, long startTime, long duration, IgniteLogger log) {
        boolean fail = err != null;

        // Update own metrics.
        metrics.onQueryExecute(duration, fail);

        // Update metrics in query manager.
        cctx.queries().onMetricsUpdate(duration, fail);

        if (log.isTraceEnabled())
            log.trace("Query execution finished [startTime=" + startTime +
                    ", duration=" + duration + ", fail=" + (err != null) + ", res=" + res + ']');
    }

    /**
     *
     */
    private abstract static class Property {
        /**
         * Gets this property value from the given object.
         *
         * @param key Key.
         * @param val Value.
         * @return Property value.
         * @throws IgniteCheckedException If failed.
         */
        public abstract Object value(Object key, Object val) throws IgniteCheckedException;

        /**
         * @return Property name.
         */
        public abstract String name();

        /**
         * @return Class member type.
         */
        public abstract Class<?> type();
    }

    /**
     * Description of type property.
     */
    private static class ClassProperty extends Property {
        /** */
        private final Member member;

        /** */
        private ClassProperty parent;

        /** */
        private String name;

        /** */
        private boolean field;

        /** */
        private boolean key;

        /**
         * Constructor.
         *
         * @param member Element.
         */
        ClassProperty(Member member, boolean key) {
            this.member = member;
            this.key = key;

            name = member instanceof Method && member.getName().startsWith("get") && member.getName().length() > 3 ?
                member.getName().substring(3) : member.getName();

            ((AccessibleObject) member).setAccessible(true);

            field = member instanceof Field;
        }

        /** {@inheritDoc} */
        @Override public Object value(Object key, Object val) throws IgniteCheckedException {
            Object x = this.key ? key : val;

            if (parent != null)
                x = parent.value(key, val);

            if (x == null)
                return null;

            try {
                if (field) {
                    Field field = (Field)member;

                    return field.get(x);
                }
                else {
                    Method mtd = (Method)member;

                    return mtd.invoke(x);
                }
            }
            catch (Exception e) {
                throw new IgniteCheckedException(e);
            }
        }

        /**
         * @param name Property name.
         */
        public void name(String name) {
            this.name = name;
        }

        /** {@inheritDoc} */
        @Override public String name() {
            return name;
        }

        /** {@inheritDoc} */
        @Override public Class<?> type() {
            return member instanceof Field ? ((Field)member).getType() : ((Method)member).getReturnType();
        }

        /**
         * @param parent Parent property if this is embeddable element.
         */
        public void parent(ClassProperty parent) {
            this.parent = parent;
        }

        /** {@inheritDoc} */
        @Override public String toString() {
            return S.toString(ClassProperty.class, this);
        }

        /**
         * @param cls Class.
         * @return {@code true} If this property or some parent relates to member of the given class.
         */
        public boolean knowsClass(Class<?> cls) {
            return member.getDeclaringClass() == cls || (parent != null && parent.knowsClass(cls));
        }
    }

    /**
     *
     */
    private class PortableProperty extends Property {
        /** Property name. */
        private String propName;

        /** Parent property. */
        private PortableProperty parent;

        /** Result class. */
        private Class<?> type;

        /** */
        private volatile int isKeyProp;

        /**
         * Constructor.
         *
         * @param propName Property name.
         * @param parent Parent property.
         * @param type Result type.
         */
        private PortableProperty(String propName, PortableProperty parent, Class<?> type) {
            this.propName = propName;
            this.parent = parent;
            this.type = type;
        }

        /** {@inheritDoc} */
        @Override public Object value(Object key, Object val) throws IgniteCheckedException {
            Object obj;

            if (parent != null) {
                obj = parent.value(key, val);

                if (obj == null)
                    return null;

                if (!ctx.cacheObjects().isPortableObject(obj))
                    throw new IgniteCheckedException("Non-portable object received as a result of property extraction " +
                        "[parent=" + parent + ", propName=" + propName + ", obj=" + obj + ']');
            }
            else {
                int isKeyProp0 = isKeyProp;

                if (isKeyProp0 == 0) {
                    // Key is allowed to be a non-portable object here.
                    // We check key before value consistently with ClassProperty.
                    if (ctx.cacheObjects().isPortableObject(key) && ctx.cacheObjects().hasField(key, propName))
                        isKeyProp = isKeyProp0 = 1;
                    else if (ctx.cacheObjects().hasField(val, propName))
                        isKeyProp = isKeyProp0 = -1;
                    else {
                        U.warn(log, "Neither key nor value have property " +
                            "[propName=" + propName + ", key=" + key + ", val=" + val + "]");

                        return null;
                    }
                }

                obj = isKeyProp0 == 1 ? key : val;
            }

            return ctx.cacheObjects().field(obj, propName);
        }

        /** {@inheritDoc} */
        @Override public String name() {
            return propName;
        }

        /** {@inheritDoc} */
        @Override public Class<?> type() {
            return type;
        }
    }

    /**
     * Descriptor of type.
     */
    private static class TypeDescriptor implements GridQueryTypeDescriptor {
        /** */
        private String name;

        /** Value field names and types with preserved order. */
        @GridToStringInclude
        private final Map<String, Class<?>> fields = new LinkedHashMap<>();

        /** */
        @GridToStringExclude
        private final Map<String, Property> props = new HashMap<>();

        /** */
        @GridToStringInclude
        private final Map<String, IndexDescriptor> indexes = new HashMap<>();

        /** */
        private IndexDescriptor fullTextIdx;

        /** */
        private Class<?> keyCls;

        /** */
        private Class<?> valCls;

        /** */
        private boolean valTextIdx;

        /** SPI can decide not to register this type. */
        private boolean registered;

        /**
         * @return {@code True} if type registration in SPI was finished and type was not rejected.
         */
        boolean registered() {
            return registered;
        }

        /**
         * @param registered Sets registered flag.
         */
        void registered(boolean registered) {
            this.registered = registered;
        }

        /** {@inheritDoc} */
        @Override public String name() {
            return name;
        }

        /**
         * Sets type name.
         *
         * @param name Name.
         */
        void name(String name) {
            this.name = name;
        }

        /** {@inheritDoc} */
        @Override public Map<String, Class<?>> fields() {
            return fields;
        }

        /** {@inheritDoc} */
        @Override public <T> T value(String field, Object key, Object val) throws IgniteCheckedException {
            assert field != null;

            Property prop = props.get(field);

            if (prop == null)
                throw new IgniteCheckedException("Failed to find field '" + field + "' in type '" + name + "'.");

            return (T)prop.value(key, val);
        }

        /** {@inheritDoc} */
        @Override public Map<String, GridQueryIndexDescriptor> indexes() {
            return Collections.<String, GridQueryIndexDescriptor>unmodifiableMap(indexes);
        }

        /**
         * Adds index.
         *
         * @param idxName Index name.
         * @param type Index type.
         * @return Index descriptor.
         * @throws IgniteCheckedException In case of error.
         */
        public IndexDescriptor addIndex(String idxName, GridQueryIndexType type) throws IgniteCheckedException {
            IndexDescriptor idx = new IndexDescriptor(type);

            if (indexes.put(idxName, idx) != null)
                throw new IgniteCheckedException("Index with name '" + idxName + "' already exists.");

            return idx;
        }

        /**
         * Adds field to index.
         *
         * @param idxName Index name.
         * @param field Field name.
         * @param orderNum Fields order number in index.
         * @param descending Sorting order.
         * @throws IgniteCheckedException If failed.
         */
        public void addFieldToIndex(String idxName, String field, int orderNum,
            boolean descending) throws IgniteCheckedException {
            IndexDescriptor desc = indexes.get(idxName);

            if (desc == null)
                desc = addIndex(idxName, SORTED);

            desc.addField(field, orderNum, descending);
        }

        /**
         * Adds field to text index.
         *
         * @param field Field name.
         */
        public void addFieldToTextIndex(String field) {
            if (fullTextIdx == null) {
                fullTextIdx = new IndexDescriptor(FULLTEXT);

                indexes.put(null, fullTextIdx);
            }

            fullTextIdx.addField(field, 0, false);
        }

        /** {@inheritDoc} */
        @Override public Class<?> valueClass() {
            return valCls;
        }

        /**
         * Sets value class.
         *
         * @param valCls Value class.
         */
        void valueClass(Class<?> valCls) {
            this.valCls = valCls;
        }

        /** {@inheritDoc} */
        @Override public Class<?> keyClass() {
            return keyCls;
        }

        /**
         * Set key class.
         *
         * @param keyCls Key class.
         */
        void keyClass(Class<?> keyCls) {
            this.keyCls = keyCls;
        }

        /**
         * Adds property to the type descriptor.
         *
         * @param prop Property.
         * @param failOnDuplicate Fail on duplicate flag.
         * @throws IgniteCheckedException In case of error.
         */
        public void addProperty(Property prop, boolean failOnDuplicate) throws IgniteCheckedException {
            String name = prop.name();

            if (props.put(name, prop) != null && failOnDuplicate)
                throw new IgniteCheckedException("Property with name '" + name + "' already exists.");

            fields.put(name, prop.type());
        }

        /** {@inheritDoc} */
        @Override public boolean valueTextIndex() {
            return valTextIdx;
        }

        /**
         * Sets if this value should be text indexed.
         *
         * @param valTextIdx Flag value.
         */
        public void valueTextIndex(boolean valTextIdx) {
            this.valTextIdx = valTextIdx;
        }

        /** {@inheritDoc} */
        @Override public String toString() {
            return S.toString(TypeDescriptor.class, this);
        }
    }

    /**
     * Index descriptor.
     */
    private static class IndexDescriptor implements GridQueryIndexDescriptor {
        /** Fields sorted by order number. */
        private final Collection<T2<String, Integer>> fields = new TreeSet<>(
            new Comparator<T2<String, Integer>>() {
                @Override public int compare(T2<String, Integer> o1, T2<String, Integer> o2) {
                    if (o1.get2().equals(o2.get2())) // Order is equal, compare field names to avoid replace in Set.
                        return o1.get1().compareTo(o2.get1());

                    return o1.get2() < o2.get2() ? -1 : 1;
                }
            });

        /** Fields which should be indexed in descending order. */
        private Collection<String> descendings;

        /** */
        private final GridQueryIndexType type;

        /**
         * @param type Type.
         */
        private IndexDescriptor(GridQueryIndexType type) {
            assert type != null;

            this.type = type;
        }

        /** {@inheritDoc} */
        @Override public Collection<String> fields() {
            Collection<String> res = new ArrayList<>(fields.size());

            for (T2<String, Integer> t : fields)
                res.add(t.get1());

            return res;
        }

        /** {@inheritDoc} */
        @Override public boolean descending(String field) {
            return descendings != null && descendings.contains(field);
        }

        /**
         * Adds field to this index.
         *
         * @param field Field name.
         * @param orderNum Field order number in this index.
         * @param descending Sort order.
         */
        public void addField(String field, int orderNum, boolean descending) {
            fields.add(new T2<>(field, orderNum));

            if (descending) {
                if (descendings == null)
                    descendings  = new HashSet<>();

                descendings.add(field);
            }
        }

        /** {@inheritDoc} */
        @Override public GridQueryIndexType type() {
            return type;
        }

        /** {@inheritDoc} */
        @Override public String toString() {
            return S.toString(IndexDescriptor.class, this);
        }
    }

    /**
     * Identifying TypeDescriptor by space and value class.
     */
    private static class TypeId {
        /** */
        private final String space;

        /** Value type. */
        private final Class<?> valType;

        /** Value type ID. */
        private final int valTypeId;

        /**
         * Constructor.
         *
         * @param space Space name.
         * @param valType Value type.
         */
        private TypeId(String space, Class<?> valType) {
            assert valType != null;

            this.space = space;
            this.valType = valType;

            valTypeId = 0;
        }

        /**
         * Constructor.
         *
         * @param space Space name.
         * @param valTypeId Value type ID.
         */
        private TypeId(String space, int valTypeId) {
            this.space = space;
            this.valTypeId = valTypeId;

            valType = null;
        }

        /** {@inheritDoc} */
        @Override public boolean equals(Object o) {
            if (this == o)
                return true;

            if (o == null || getClass() != o.getClass())
                return false;

            TypeId typeId = (TypeId)o;

            return (valTypeId == typeId.valTypeId) &&
                (valType != null ? valType == typeId.valType : typeId.valType == null) &&
                (space != null ? space.equals(typeId.space) : typeId.space == null);
        }

        /** {@inheritDoc} */
        @Override public int hashCode() {
            return 31 * (space != null ? space.hashCode() : 0) + (valType != null ? valType.hashCode() : valTypeId);
        }

        /** {@inheritDoc} */
        @Override public String toString() {
            return S.toString(TypeId.class, this);
        }
    }

    /**
     *
     */
    private static class TypeName {
        /** */
        private final String space;

        /** */
        private final String typeName;

        /**
         * @param space Space name.
         * @param typeName Type name.
         */
        private TypeName(@Nullable String space, String typeName) {
            assert !F.isEmpty(typeName) : typeName;

            this.space = space;
            this.typeName = typeName;
        }

        /** {@inheritDoc} */
        @Override public boolean equals(Object o) {
            if (this == o)
                return true;

            if (o == null || getClass() != o.getClass())
                return false;

            TypeName other = (TypeName)o;

            return (space != null ? space.equals(other.space) : other.space == null) &&
                typeName.equals(other.typeName);
        }

        /** {@inheritDoc} */
        @Override public int hashCode() {
            return 31 * (space != null ? space.hashCode() : 0) + typeName.hashCode();
        }

        /** {@inheritDoc} */
        @Override public String toString() {
            return S.toString(TypeName.class, this);
        }
    }
}<|MERGE_RESOLUTION|>--- conflicted
+++ resolved
@@ -704,57 +704,26 @@
      * @param qry Query.
      * @return Iterator.
      */
-<<<<<<< HEAD
-    public QueryCursor<List<?>> queryLocalFields(final GridCacheContext<?,?> cctx, SqlFieldsQuery qry) {
-=======
     public QueryCursor<List<?>> queryLocalFields(final GridCacheContext<?,?> cctx, final SqlFieldsQuery qry) {
->>>>>>> 97d0bc18
         if (!busyLock.enterBusy())
             throw new IllegalStateException("Failed to execute query (grid is stopping).");
 
         try {
-<<<<<<< HEAD
-            String space = cctx.name();
-            String sql = qry.getSql();
-            Object[] args = qry.getArgs();
-
-            final GridQueryFieldsResult res = idx.queryFields(space, sql, F.asList(args), idx.backupFilter());
-
-            if (ctx.event().isRecordable(EVT_CACHE_QUERY_EXECUTED)) {
-                ctx.event().record(new CacheQueryExecutedEvent<>(
-                        ctx.discovery().localNode(),
-                        "SQL query executed.",
-                        EVT_CACHE_QUERY_EXECUTED,
-                        CacheQueryType.SQL.name(),
-                        null,
-                        null,
-                        sql,
-                        null,
-                        null,
-                        args,
-                        null,
-                        null));
-            }
-
-            QueryCursorImpl<List<?>> cursor = new QueryCursorImpl<>(new Iterable<List<?>>() {
-                @Override public Iterator<List<?>> iterator() {
-                    return new GridQueryCacheObjectsIterator(res.iterator(), cctx, cctx.keepPortable());
-                }
-            });
-=======
             return executeQuery(cctx, new IgniteOutClosureX<QueryCursor<List<?>>>() {
                 @Override public QueryCursor<List<?>> applyx() throws IgniteCheckedException {
                     String space = cctx.name();
                     String sql = qry.getSql();
                     Object[] args = qry.getArgs();
 
-                    GridQueryFieldsResult res = idx.queryFields(space, sql, F.asList(args), idx.backupFilter());
->>>>>>> 97d0bc18
+                    final GridQueryFieldsResult res = idx.queryFields(space, sql, F.asList(args), idx.backupFilter());
 
                     sendQueryExecutedEvent(sql, args);
 
-                    QueryCursorImpl<List<?>> cursor = new QueryCursorImpl<>(
-                        new GridQueryCacheObjectsIterator(res.iterator(), cctx, cctx.keepPortable()));
+                    QueryCursorImpl<List<?>> cursor = new QueryCursorImpl<>(new Iterable<List<?>>() {
+                        @Override public Iterator<List<?>> iterator() {
+                            return new GridQueryCacheObjectsIterator(res.iterator(), cctx, cctx.keepPortable());
+                        }
+                    });
 
                     cursor.fieldsMeta(res.metaData());
 
