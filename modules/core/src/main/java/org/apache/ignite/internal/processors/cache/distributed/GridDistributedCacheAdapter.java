--- conflicted
+++ resolved
@@ -284,15 +284,10 @@
                 else
                     dht = (GridDhtCacheAdapter<K, V>)cacheAdapter;
 
-<<<<<<< HEAD
                 try (IgniteDataLoader<KeyCacheObject, Object> dataLdr = ignite.dataLoader(cacheName)) {
+                    ((IgniteDataLoaderImpl)dataLdr).maxRemapCount(0);
+
                     dataLdr.updater(GridDataLoadCacheUpdaters.<KeyCacheObject, Object>batched());
-=======
-                try (IgniteDataLoader<K, V> dataLdr = ignite.dataLoader(cacheName)) {
-                    ((IgniteDataLoaderImpl)dataLdr).maxRemapCount(0);
-
-                    dataLdr.updater(GridDataLoadCacheUpdaters.<K, V>batched());
->>>>>>> b2675bc3
 
                     for (GridDhtLocalPartition locPart : dht.topology().currentLocalPartitions()) {
                         if (!locPart.isEmpty() && locPart.primary(topVer)) {
