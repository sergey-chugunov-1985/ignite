/*
 * Licensed to the Apache Software Foundation (ASF) under one or more
 * contributor license agreements.  See the NOTICE file distributed with
 * this work for additional information regarding copyright ownership.
 * The ASF licenses this file to You under the Apache License, Version 2.0
 * (the "License"); you may not use this file except in compliance with
 * the License.  You may obtain a copy of the License at
 *
 *      http://www.apache.org/licenses/LICENSE-2.0
 *
 * Unless required by applicable law or agreed to in writing, software
 * distributed under the License is distributed on an "AS IS" BASIS,
 * WITHOUT WARRANTIES OR CONDITIONS OF ANY KIND, either express or implied.
 * See the License for the specific language governing permissions and
 * limitations under the License.
 */

package org.apache.ignite.internal.processors.cache;

import java.nio.ByteBuffer;
import java.util.Collection;
import java.util.Collections;
import java.util.Map;
import java.util.UUID;
import java.util.concurrent.atomic.AtomicReference;
import javax.cache.Cache;
import javax.cache.expiry.ExpiryPolicy;
import javax.cache.processor.EntryProcessor;
import javax.cache.processor.EntryProcessorResult;
import org.apache.ignite.IgniteCache;
import org.apache.ignite.IgniteCheckedException;
import org.apache.ignite.IgniteException;
import org.apache.ignite.IgniteLogger;
import org.apache.ignite.cache.CacheAtomicWriteOrderMode;
import org.apache.ignite.cache.eviction.EvictableEntry;
<<<<<<< HEAD
import org.apache.ignite.internal.binary.BinaryObjectOffheapImpl;
import org.apache.ignite.internal.managers.deployment.GridDeploymentInfo;
import org.apache.ignite.internal.managers.deployment.GridDeploymentInfoBean;
=======
>>>>>>> 4a8fb8f3
import org.apache.ignite.internal.processors.affinity.AffinityTopologyVersion;
import org.apache.ignite.internal.processors.cache.distributed.dht.GridDhtCacheEntry;
import org.apache.ignite.internal.processors.cache.distributed.dht.GridDhtLocalPartition;
import org.apache.ignite.internal.processors.cache.distributed.dht.atomic.GridDhtAtomicUpdateFuture;
import org.apache.ignite.internal.processors.cache.distributed.near.GridNearCacheEntry;
import org.apache.ignite.internal.processors.cache.extras.GridCacheEntryExtras;
import org.apache.ignite.internal.processors.cache.extras.GridCacheMvccEntryExtras;
import org.apache.ignite.internal.processors.cache.extras.GridCacheObsoleteEntryExtras;
import org.apache.ignite.internal.processors.cache.extras.GridCacheTtlEntryExtras;
<<<<<<< HEAD
import org.apache.ignite.internal.processors.cache.query.GridCacheQueryManager;
=======
>>>>>>> 4a8fb8f3
import org.apache.ignite.internal.processors.cache.query.continuous.CacheContinuousQueryListener;
import org.apache.ignite.internal.processors.cache.transactions.IgniteInternalTx;
import org.apache.ignite.internal.processors.cache.transactions.IgniteTxEntry;
import org.apache.ignite.internal.processors.cache.transactions.IgniteTxKey;
import org.apache.ignite.internal.processors.cache.transactions.IgniteTxLocalAdapter;
import org.apache.ignite.internal.processors.cache.version.GridCachePlainVersionedEntry;
import org.apache.ignite.internal.processors.cache.version.GridCacheVersion;
import org.apache.ignite.internal.processors.cache.version.GridCacheVersionConflictContext;
import org.apache.ignite.internal.processors.cache.version.GridCacheVersionEx;
import org.apache.ignite.internal.processors.cache.version.GridCacheVersionedEntryEx;
import org.apache.ignite.internal.processors.dr.GridDrType;
import org.apache.ignite.internal.util.lang.GridClosureException;
import org.apache.ignite.internal.util.lang.GridMetadataAwareAdapter;
import org.apache.ignite.internal.util.lang.GridTuple;
import org.apache.ignite.internal.util.lang.GridTuple3;
import org.apache.ignite.internal.util.tostring.GridToStringExclude;
import org.apache.ignite.internal.util.tostring.GridToStringInclude;
import org.apache.ignite.internal.util.typedef.F;
import org.apache.ignite.internal.util.typedef.T2;
import org.apache.ignite.internal.util.typedef.T3;
import org.apache.ignite.internal.util.typedef.internal.CU;
import org.apache.ignite.internal.util.typedef.internal.S;
import org.apache.ignite.internal.util.typedef.internal.U;
import org.apache.ignite.lang.IgniteBiTuple;
import org.apache.ignite.lang.IgniteUuid;
import org.jetbrains.annotations.Nullable;

import static org.apache.ignite.events.EventType.EVT_CACHE_OBJECT_EXPIRED;
import static org.apache.ignite.events.EventType.EVT_CACHE_OBJECT_PUT;
import static org.apache.ignite.events.EventType.EVT_CACHE_OBJECT_READ;
import static org.apache.ignite.events.EventType.EVT_CACHE_OBJECT_REMOVED;
import static org.apache.ignite.internal.processors.cache.GridCacheOperation.DELETE;
import static org.apache.ignite.internal.processors.dr.GridDrType.DR_NONE;

/**
 * Adapter for cache entry.
 */
@SuppressWarnings({
    "NonPrivateFieldAccessedInSynchronizedContext", "TooBroadScope", "FieldAccessedSynchronizedAndUnsynchronized"})
public abstract class GridCacheMapEntry extends GridMetadataAwareAdapter implements GridCacheEntryEx {
    /** */
    private static final byte IS_DELETED_MASK = 0x01;

    /** */
    private static final byte IS_UNSWAPPED_MASK = 0x02;

    /** */
    private static final byte IS_OFFHEAP_PTR_MASK = 0x04;

    /** */
    private static final byte IS_SWAPPING_REQUIRED = 0x08;

    /** */
    public static final GridCacheAtomicVersionComparator ATOMIC_VER_COMPARATOR = new GridCacheAtomicVersionComparator();

    /**
     * NOTE
     * ====
     * Make sure to recalculate this value any time when adding or removing fields from entry.
     * The size should be count as follows:
     * <ul>
     * <li>Primitives: byte/boolean = 1, short = 2, int/float = 4, long/double = 8</li>
     * <li>References: 8 each</li>
     * <li>Each nested object should be analyzed in the same way as above.</li>
     * </ul>
     */
    // 7 * 8 /*references*/  + 2 * 8 /*long*/  + 1 * 4 /*int*/ + 1 * 1 /*byte*/ + array at parent = 85
    private static final int SIZE_OVERHEAD = 85 /*entry*/ + 32 /* version */ + 4 * 7 /* key + val */;

    /** Static logger to avoid re-creation. Made static for test purpose. */
    protected static final AtomicReference<IgniteLogger> logRef = new AtomicReference<>();

    /** Logger. */
    protected static volatile IgniteLogger log;

    /** Cache registry. */
    @GridToStringExclude
    protected final GridCacheContext<?, ?> cctx;

    /** Key. */
    @GridToStringInclude
    protected final KeyCacheObject key;

    /** Value. */
    @GridToStringInclude
    protected CacheObject val;

    /** Start version. */
    @GridToStringInclude
    protected final long startVer;

    /** Version. */
    @GridToStringInclude
    protected GridCacheVersion ver;

    /** Key hash code. */
    @GridToStringInclude
    private final int hash;

    /** Extras */
    @GridToStringInclude
    private GridCacheEntryExtras extras;

    /**
     * Flags:
     * <ul>
     *     <li>Deleted flag - mask {@link #IS_DELETED_MASK}</li>
     *     <li>Unswapped flag - mask {@link #IS_UNSWAPPED_MASK}</li>
     * </ul>
     */
    @GridToStringInclude
    protected byte flags;

    /**
     * @param cctx Cache context.
     * @param key Cache key.
     * @param hash Key hash value.
     * @param val Entry value.
     */
    protected GridCacheMapEntry(
        GridCacheContext<?, ?> cctx,
        KeyCacheObject key,
        int hash,
        CacheObject val
    ) {
        if (log == null)
            log = U.logger(cctx.kernalContext(), logRef, GridCacheMapEntry.class);

        key = (KeyCacheObject)cctx.kernalContext().cacheObjects().prepareForCache(key, cctx);

        assert key != null;

        this.key = key;
        this.hash = hash;
        this.cctx = cctx;

        val = cctx.kernalContext().cacheObjects().prepareForCache(val, cctx);

        synchronized (this) {
            value(val);
        }

        ver = cctx.versions().next();

        startVer = ver.order();
    }

    /** {@inheritDoc} */
    @Override public long startVersion() {
        return startVer;
    }

    /**
     * Sets entry value. If off-heap value storage is enabled, will serialize value to off-heap.
     *
     * @param val Value to store.
     */
    protected void value(@Nullable CacheObject val) {
        assert Thread.holdsLock(this);

        // In case we deal with IGFS cache, count updated data
        if (cctx.cache().isIgfsDataCache() &&
            cctx.kernalContext().igfsHelper().isIgfsBlockKey(keyValue(false))) {
            int newSize = valueLength0(val, null);
            int oldSize = valueLength0(this.val, null);

            int delta = newSize - oldSize;

            if (delta != 0 && !cctx.isNear())
                cctx.cache().onIgfsDataSizeChanged(delta);
        }

        this.val = val;
    }

    /**
     * Isolated method to get length of IGFS block.
     *
     * @param val Value.
     * @param valBytes Value bytes.
     * @return Length of value.
     */
    private int valueLength0(@Nullable CacheObject val, @Nullable IgniteBiTuple<byte[], Byte> valBytes) {
        byte[] bytes = val != null ? (byte[])val.value(cctx.cacheObjectContext(), false) : null;

        if (bytes != null)
            return bytes.length;

        if (valBytes == null)
            return 0;

        return valBytes.get1().length - (((valBytes.get2() == CacheObject.TYPE_BYTE_ARR) ? 0 : 6));
    }

    /** {@inheritDoc} */
    @Override public int memorySize() throws IgniteCheckedException {
        byte[] kb;
        byte[] vb = null;

        int extrasSize;

        synchronized (this) {
            key.prepareMarshal(cctx.cacheObjectContext());

            kb = key.valueBytes(cctx.cacheObjectContext());

            if (val != null) {
                val.prepareMarshal(cctx.cacheObjectContext());

                vb = val.valueBytes(cctx.cacheObjectContext());
            }

            extrasSize = extrasSize();
        }

        return SIZE_OVERHEAD + extrasSize + kb.length + (vb == null ? 1 : vb.length);
    }

    /** {@inheritDoc} */
    @Override public boolean isInternal() {
        return key.internal();
    }

    /** {@inheritDoc} */
    @Override public boolean isDht() {
        return false;
    }

    /** {@inheritDoc} */
    @Override public boolean isLocal() {
        return false;
    }

    /** {@inheritDoc} */
    @Override public boolean isNear() {
        return false;
    }

    /** {@inheritDoc} */
    @Override public boolean isReplicated() {
        return false;
    }

    /** {@inheritDoc} */
    @Override public boolean detached() {
        return false;
    }

    /** {@inheritDoc} */
    @Override public <K, V> GridCacheContext<K, V> context() {
        return (GridCacheContext<K, V>)cctx;
    }

    /** {@inheritDoc} */
    @Override public boolean isNew() throws GridCacheEntryRemovedException {
        assert Thread.holdsLock(this);

        checkObsolete();

        return isStartVersion();
    }

    /** {@inheritDoc} */
    @Override public synchronized boolean isNewLocked() throws GridCacheEntryRemovedException {
        checkObsolete();

        return isStartVersion();
    }

    /**
     * @return {@code True} if start version.
     */
    public boolean isStartVersion() {
        return ver.nodeOrder() == cctx.localNode().order() && ver.order() == startVer;
    }

    /** {@inheritDoc} */
    @Override public boolean valid(AffinityTopologyVersion topVer) {
        return true;
    }

    /** {@inheritDoc} */
    @Override public int partition() {
        return 0;
    }

    /** {@inheritDoc} */
    @Override public boolean partitionValid() {
        return true;
    }

    /** {@inheritDoc} */
    @Nullable @Override public GridCacheEntryInfo info() {
        GridCacheEntryInfo info = null;

        long time = U.currentTimeMillis();

        synchronized (this) {
            if (!obsolete()) {
                info = new GridCacheEntryInfo();

                info.key(key);
                info.cacheId(cctx.cacheId());

                long expireTime = expireTimeExtras();

                boolean expired = expireTime != 0 && expireTime <= time;

                info.ttl(ttlExtras());
                info.expireTime(expireTime);
                info.version(ver);
                info.setNew(isStartVersion());
                info.setDeleted(deletedUnlocked());

                if (!expired)
                    info.value(val);
            }
        }

        return info;
    }

    /** {@inheritDoc} */
<<<<<<< HEAD
    @Override public boolean onOffheapEvict(byte[] entry, GridCacheVersion evictVer, GridCacheVersion obsoleteVer)
        throws IgniteCheckedException, GridCacheEntryRemovedException {
        assert cctx.swap().offHeapEnabled() && (cctx.swap().swapEnabled() || cctx.queries().enabled()) : this;

        boolean obsolete;

        synchronized (this) {
            checkObsolete();

            if (hasReaders() || !isStartVersion())
                return false;

            GridCacheMvcc mvcc = mvccExtras();

            if (mvcc != null && !mvcc.isEmpty(obsoleteVer))
                return false;

            if (cctx.swap().onOffheapEvict(key, entry, partition(), evictVer)) {
                assert !hasValueUnlocked() : this;

                obsolete = markObsolete0(obsoleteVer, false, null);

                assert obsolete : this;

                if (!cctx.swap().swapEnabled()) {
                    CacheObject val = cctx.swap().unmarshalSwapEntryValue(entry);

                    clearIndex(val, evictVer);
                }
            }
            else
                obsolete = false;
        }

        if (obsolete)
            onMarkedObsolete();

        return obsolete;
    }

    /** {@inheritDoc} */
    @Override public CacheObject unswap() throws IgniteCheckedException, GridCacheEntryRemovedException {
=======
    @Override public final CacheObject unswap() throws IgniteCheckedException, GridCacheEntryRemovedException {
>>>>>>> 4a8fb8f3
        return unswap(true);
    }

    /**
     * Unswaps an entry.
     *
     * @param needVal If {@code false} then do not to deserialize value during unswap.
     * @return Value.
     * @throws IgniteCheckedException If failed.
     */
    @Nullable @Override public CacheObject unswap(boolean needVal)
        throws IgniteCheckedException, GridCacheEntryRemovedException {
        synchronized (this) {
            checkObsolete();

            if (isStartVersion() && ((flags & IS_UNSWAPPED_MASK) == 0)) {
<<<<<<< HEAD
                if (cctx.isDatabaseEnabled()) {
                    IgniteBiTuple<CacheObject, GridCacheVersion> read = cctx.queries().read(key, partition());

                    flags |= IS_UNSWAPPED_MASK;

                    if (read != null) {
                        CacheObject idxVal = read.get1();

                        // Set unswapped value.
                        update(idxVal, 0, 0, read.get2(), true);

                        return idxVal;
                    }
                }
                else {
                    GridCacheSwapEntry e;

                    if (cctx.offheapTiered()) {
                        e = cctx.swap().readOffheapPointer(this);

                        if (e != null) {
                            if (e.offheapPointer() > 0) {
                                offHeapPointer(e.offheapPointer());

                                flags |= IS_OFFHEAP_PTR_MASK;

                                if (needVal) {
                                    CacheObject val = cctx.fromOffheap(offHeapPointer(), false);

                                    e.value(val);
                                }
                            }
                            else // Read from swap.
                                offHeapPointer(0);
                        }
                    }
                    else
                        e = detached() ? cctx.swap().read(this, true, true, true, false) : cctx.swap().readAndRemove(this);

                    if (log.isDebugEnabled())
                        log.debug("Read swap entry [swapEntry=" + e + ", cacheEntry=" + this + ']');

                    flags |= IS_UNSWAPPED_MASK;

                    // If there is a value.
                    if (e != null) {
                        long delta = e.expireTime() == 0 ? 0 : e.expireTime() - U.currentTimeMillis();

                        if (delta >= 0) {
                            CacheObject val = e.value();

                            val = cctx.kernalContext().cacheObjects().prepareForCache(val, cctx);

                            // Set unswapped value.
                            update(val, e.expireTime(), e.ttl(), e.version(), false);

                            // Must update valPtr again since update() will reset it.
                            if (cctx.offheapTiered() && e.offheapPointer() > 0)
                                offHeapPointer(e.offheapPointer());

                            return val;
                        }
                        else
                            clearIndex(e.value(), e.version());
                    }
                }
=======
                IgniteBiTuple<CacheObject, GridCacheVersion> read = cctx.offheap().read(key, partition());

                flags |= IS_UNSWAPPED_MASK;

                if (read != null) {
                    CacheObject idxVal = read.get1();

                    // Set unswapped value.
                    update(idxVal, 0, 0, read.get2(), false);

                    return idxVal;
                }

                // TODO GG-10884.
//                if (false) {
//                    GridCacheSwapEntry e;
//
//                    if (cctx.offheapTiered()) {
//                        e = cctx.swap().readOffheapPointer(this);
//
//                        if (e != null) {
//                            if (e.offheapPointer() > 0) {
//                                offHeapPointer(e.offheapPointer());
//
//                                flags |= IS_OFFHEAP_PTR_MASK;
//
//                                if (needVal) {
//                                    CacheObject val = cctx.fromOffheap(offHeapPointer(), false);
//
//                                    e.value(val);
//                                }
//                            }
//                            else // Read from swap.
//                                offHeapPointer(0);
//                        }
//                    }
//                    else
//                        e = detached() ? cctx.swap().read(this, true, true, true, false) : cctx.swap().readAndRemove(this);
//
//                    if (log.isDebugEnabled())
//                        log.debug("Read swap entry [swapEntry=" + e + ", cacheEntry=" + this + ']');
//
//                    flags |= IS_UNSWAPPED_MASK;
//
//                    // If there is a value.
//                    if (e != null) {
//                        long delta = e.expireTime() == 0 ? 0 : e.expireTime() - U.currentTimeMillis();
//
//                        if (delta >= 0) {
//                            CacheObject val = e.value();
//
//                            val = cctx.kernalContext().cacheObjects().prepareForCache(val, cctx);
//
//                            // Set unswapped value.
//                            update(val, e.expireTime(), e.ttl(), e.version());
//
//                            // Must update valPtr again since update() will reset it.
//                            if (cctx.offheapTiered() && e.offheapPointer() > 0)
//                                offHeapPointer(e.offheapPointer());
//
//                            return val;
//                        }
//                        else
//                            clearIndex(e.value(), e.version());
//                    }
//                }
>>>>>>> 4a8fb8f3
            }
        }

        return null;
    }

    /**
<<<<<<< HEAD
     * @throws IgniteCheckedException If failed.
     */
    private void swap() throws IgniteCheckedException {
        boolean swapNeeded = (flags & IS_SWAPPING_REQUIRED) != 0;

        if (cctx.isSwapOrOffheapEnabled() && !deletedUnlocked() && (hasValueUnlocked() || swapNeeded) && !detached()) {
            assert Thread.holdsLock(this);

            long expireTime = expireTimeExtras();

            if (expireTime > 0 && U.currentTimeMillis() >= expireTime) { // Don't swap entry if it's expired.
                // Entry might have been updated.
                if (cctx.offheapTiered()) {
                    cctx.swap().removeOffheap(key);

                    offHeapPointer(0);
                }

                return;
            }

            if (cctx.offheapTiered() && hasOffHeapPointer() && !swapNeeded) {
                if (log.isDebugEnabled())
                    log.debug("Value did not change, skip write swap entry: " + this);

                if (cctx.swap().offheapEvictionEnabled())
                    cctx.swap().enableOffheapEviction(key(), partition());

                return;
            }

            IgniteUuid valClsLdrId = null;
            IgniteUuid keyClsLdrId = null;

            if (cctx.deploymentEnabled()) {
                if (val != null) {
                    valClsLdrId = cctx.deploy().getClassLoaderId(
                        U.detectObjectClassLoader(val.value(cctx.cacheObjectContext(), false)));
                }

                keyClsLdrId = cctx.deploy().getClassLoaderId(
                    U.detectObjectClassLoader(keyValue(false)));
            }

            IgniteBiTuple<byte[], Byte> valBytes = valueBytes0();

            cctx.swap().write(key(),
                ByteBuffer.wrap(valBytes.get1()),
                valBytes.get2(),
                ver,
                ttlExtras(),
                expireTime,
                keyClsLdrId,
                valClsLdrId);

            flags &= ~IS_SWAPPING_REQUIRED;

            if (log.isDebugEnabled())
                log.debug("Wrote swap entry: " + this);
        }
    }

    /**
=======
>>>>>>> 4a8fb8f3
     * @return Value bytes and flag indicating whether value is byte array.
     */
    protected IgniteBiTuple<byte[], Byte> valueBytes0() {
        assert Thread.holdsLock(this);

        assert val != null;

        try {
            byte[] bytes = val.valueBytes(cctx.cacheObjectContext());

            return new IgniteBiTuple<>(bytes, val.cacheObjectType());
        }
        catch (IgniteCheckedException e) {
            throw new IgniteException(e);
        }
    }

    /**
     * @param tx Transaction.
     * @param key Key.
     * @param reload flag.
     * @param subjId Subject ID.
     * @param taskName Task name.
     * @return Read value.
     * @throws IgniteCheckedException If failed.
     */
    @SuppressWarnings({"RedundantTypeArguments"})
    @Nullable protected Object readThrough(@Nullable IgniteInternalTx tx, KeyCacheObject key, boolean reload, UUID subjId,
        String taskName) throws IgniteCheckedException {
        return cctx.store().load(tx, key);
    }

    /** {@inheritDoc} */
<<<<<<< HEAD
    @Nullable @Override public final CacheObject innerGet(@Nullable GridCacheVersion ver,
        @Nullable IgniteInternalTx tx,
        boolean readSwap,
=======
    @Nullable @Override public final CacheObject innerGet(
        @Nullable GridCacheVersion ver,
        @Nullable IgniteInternalTx tx,
>>>>>>> 4a8fb8f3
        boolean readThrough,
        boolean updateMetrics,
        boolean evt,
        UUID subjId,
        Object transformClo,
        String taskName,
        @Nullable IgniteCacheExpiryPolicy expirePlc,
        boolean keepBinary)
        throws IgniteCheckedException, GridCacheEntryRemovedException {
<<<<<<< HEAD
        return (CacheObject)innerGet0(ver,
            tx,
            readSwap,
=======
        return (CacheObject)innerGet0(
            ver,
            tx,
>>>>>>> 4a8fb8f3
            readThrough,
            evt,
            updateMetrics,
            subjId,
            transformClo,
            taskName,
            expirePlc,
            false,
            keepBinary);
    }

    /** {@inheritDoc} */
    @Nullable @Override public T2<CacheObject, GridCacheVersion> innerGetVersioned(
        @Nullable GridCacheVersion ver,
        IgniteInternalTx tx,
        boolean updateMetrics,
        boolean evt,
        UUID subjId,
        Object transformClo,
        String taskName,
        @Nullable IgniteCacheExpiryPolicy expiryPlc,
        boolean keepBinary)
        throws IgniteCheckedException, GridCacheEntryRemovedException {
<<<<<<< HEAD
        return (T2<CacheObject, GridCacheVersion>)innerGet0(ver,
            tx,
            readSwap,
=======
        return (T2<CacheObject, GridCacheVersion>)innerGet0(
            ver,
            tx,
>>>>>>> 4a8fb8f3
            false,
            evt,
            updateMetrics,
            subjId,
            transformClo,
            taskName,
            expiryPlc,
            true,
            keepBinary);
    }

    /** {@inheritDoc} */
    @SuppressWarnings({"unchecked", "RedundantTypeArguments", "TooBroadScope"})
    private Object innerGet0(
        GridCacheVersion nextVer,
        IgniteInternalTx tx,
<<<<<<< HEAD
        boolean readSwap,
=======
>>>>>>> 4a8fb8f3
        boolean readThrough,
        boolean evt,
        boolean updateMetrics,
        UUID subjId,
        Object transformClo,
        String taskName,
        @Nullable IgniteCacheExpiryPolicy expiryPlc,
        boolean retVer,
        boolean keepBinary
    ) throws IgniteCheckedException, GridCacheEntryRemovedException {
        assert !(retVer && readThrough);

        // Disable read-through if there is no store.
        if (readThrough && !cctx.readThrough())
            readThrough = false;

        GridCacheMvccCandidate owner;

        CacheObject old;
        CacheObject ret = null;

        GridCacheVersion startVer;
        GridCacheVersion resVer = null;

        boolean expired = false;

        CacheObject expiredVal = null;

        synchronized (this) {
            checkObsolete();

            // Cache version for optimistic check.
            startVer = ver;

            GridCacheMvcc mvcc = mvccExtras();

            owner = mvcc == null ? null : mvcc.anyOwner();

            double delta;

            long expireTime = expireTimeExtras();

            if (expireTime > 0) {
                delta = expireTime - U.currentTimeMillis();

                if (log.isDebugEnabled())
                    log.debug("Checked expiration time for entry [timeLeft=" + delta + ", entry=" + this + ']');

                if (delta <= 0)
                    expired = true;
            }

            CacheObject val = this.val;

            boolean valid = valid(tx != null ? tx.topologyVersion() : cctx.affinity().affinityTopologyVersion());

            // Attempt to load from swap.
            if (val == null && !isNear()) {
                // Only promote when loading initial state.
                if (isNew() || !valid) {
                    // If this entry is already expired (expiration time was too low),
                    // we simply remove from swap and clear index.
                    if (expired) {
                        // Previous value is guaranteed to be null
                        removeValue(null, ver);
                    }
                    else {
                        val = unswap();

                        // Recalculate expiration after swap read.
                        if (expireTime > 0) {
                            delta = expireTime - U.currentTimeMillis();

                            if (log.isDebugEnabled())
                                log.debug("Checked expiration time for entry [timeLeft=" + delta +
                                    ", entry=" + this + ']');

                            if (delta <= 0)
                                expired = true;
                        }
                    }
                }
            }

            old = expired || !valid ? null : val;

            if (expired) {
                expiredVal = val;

                value(null);
            }

            if (old == null) {
                if (updateMetrics && cctx.cache().configuration().isStatisticsEnabled())
                    cctx.cache().metrics0().onRead(false);
            }
            else {
                if (updateMetrics && cctx.cache().configuration().isStatisticsEnabled())
                    cctx.cache().metrics0().onRead(true);

                // Set retVal here for event notification.
                ret = old;
            }

            if (evt && expired) {
                if (cctx.events().isRecordable(EVT_CACHE_OBJECT_EXPIRED)) {
                    cctx.events().addEvent(partition(),
                        key,
                        tx,
                        owner,
                        EVT_CACHE_OBJECT_EXPIRED,
                        null,
                        false,
                        expiredVal,
                        expiredVal != null,
                        subjId,
                        null,
                        taskName,
                        keepBinary);
                }

                cctx.continuousQueries().onEntryExpired(this, key, expiredVal);

                // No more notifications.
                evt = false;
            }

            if (evt && !expired && cctx.events().isRecordable(EVT_CACHE_OBJECT_READ)) {
                cctx.events().addEvent(
                    partition(),
                    key,
                    tx,
                    owner,
                    EVT_CACHE_OBJECT_READ,
                    ret,
                    ret != null,
                    old,
                    old != null,
                    subjId,
                    transformClo != null ? transformClo.getClass().getName() : null,
                    taskName,
                    keepBinary);

                // No more notifications.
                evt = false;
            }

            if (ret != null && expiryPlc != null)
                updateTtl(expiryPlc);

            if (retVer) {
                resVer = (isNear() && cctx.transactional()) ? ((GridNearCacheEntry)this).dhtVersion() : this.ver;

                if (resVer == null)
                    ret = null;
            }
        }

        if (ret != null) {
            assert tmp || !(ret instanceof BinaryObjectOffheapImpl);

            // If return value is consistent, then done.
            return retVer ? new T2<>(ret, resVer) : ret;
        }

        boolean loadedFromStore = false;

        if (ret == null && readThrough) {
            IgniteInternalTx tx0 = null;

            if (tx != null && tx.local()) {
                if (cctx.isReplicated() || cctx.isColocated() || tx.near())
                    tx0 = tx;
                else if (tx.dht()) {
                    GridCacheVersion ver = tx.nearXidVersion();

                    tx0 = cctx.dht().near().context().tm().tx(ver);
                }
            }

            Object storeVal = readThrough(tx0, key, false, subjId, taskName);

            ret = cctx.toCacheObject(storeVal);

            loadedFromStore = true;
        }

        synchronized (this) {
            long ttl = ttlExtras();

            // If version matched, set value.
            if (startVer.equals(ver)) {
                if (ret != null) {
                    // Detach value before index update.
                    ret = cctx.kernalContext().cacheObjects().prepareForCache(ret, cctx);

                    nextVer = nextVer != null ? nextVer : nextVersion();
<<<<<<< HEAD

                    CacheObject prevVal = rawGetOrUnmarshalUnlocked(false);
=======
>>>>>>> 4a8fb8f3

                    long expTime = CU.toExpireTime(ttl);

                    if (loadedFromStore)
                        // Update indexes before actual write to entry.
<<<<<<< HEAD
                        updateIndex(ret, expTime, nextVer, prevVal);

                    boolean hadValPtr = hasOffHeapPointer();

                    update(ret, expTime, ttl, nextVer, true);
=======
                        storeValue(ret, expTime, nextVer);
>>>>>>> 4a8fb8f3

                    update(ret, expTime, ttl, nextVer, true);

                    if (cctx.deferredDelete() && deletedUnlocked() && !isInternal() && !detached())
                        deletedUnlocked(false);
                }

                if (evt && cctx.events().isRecordable(EVT_CACHE_OBJECT_READ))
                    cctx.events().addEvent(
                        partition(),
                        key,
                        tx,
                        owner,
                        EVT_CACHE_OBJECT_READ,
                        ret,
                        ret != null,
                        old,
                        old != null,
                        subjId,
                        transformClo != null ? transformClo.getClass().getName() : null,
                        taskName,
                        keepBinary);
            }
        }

        assert ret == null || !retVer;
        assert tmp || !(ret instanceof BinaryObjectOffheapImpl);

        return ret;
    }

    /** {@inheritDoc} */
    @SuppressWarnings({"unchecked", "TooBroadScope"})
    @Nullable @Override public final CacheObject innerReload()
        throws IgniteCheckedException, GridCacheEntryRemovedException {
        CU.checkStore(cctx);

        GridCacheVersion startVer;

        boolean wasNew;

        synchronized (this) {
            checkObsolete();

            // Cache version for optimistic check.
            startVer = ver;

            wasNew = isNew();
        }

        String taskName = cctx.kernalContext().job().currentTaskName();

        // Check before load.
        CacheObject ret = cctx.toCacheObject(readThrough(null, key, true, cctx.localNodeId(), taskName));

        boolean touch = false;

        try {
            synchronized (this) {
                long ttl = ttlExtras();

                // Generate new version.
                GridCacheVersion nextVer = cctx.versions().nextForLoad(ver);

                // If entry was loaded during read step.
                if (wasNew && !isNew())
                    // Map size was updated on entry creation.
                    return ret;

                // If version matched, set value.
                if (startVer.equals(ver)) {
                    CacheObject old = this.val;

                    long expTime = CU.toExpireTime(ttl);

                    // Detach value before index update.
                    ret = cctx.kernalContext().cacheObjects().prepareForCache(ret, cctx);

                    // Update indexes.
                    if (ret != null) {
                        storeValue(ret, expTime, nextVer);

                        if (cctx.deferredDelete() && !isInternal() && !detached() && deletedUnlocked())
                            deletedUnlocked(false);
                    }
                    else {
                        removeValue(old, ver);

                        if (cctx.deferredDelete() && !isInternal() && !detached() && !deletedUnlocked())
                            deletedUnlocked(true);
                    }

                    update(ret, expTime, ttl, nextVer, true);

                    touch = true;

                    // If value was set - return, otherwise try again.
                    return ret;
                }
            }

            touch = true;

            return ret;
        }
        finally {
            if (touch)
                cctx.evicts().touch(this, cctx.affinity().affinityTopologyVersion());
        }
    }

    /**
     * @param nodeId Node ID.
     */
    protected void recordNodeId(UUID nodeId, AffinityTopologyVersion topVer) {
        // No-op.
    }

    /** {@inheritDoc} */
    @Override public final GridCacheUpdateTxResult innerSet(
        @Nullable IgniteInternalTx tx,
        UUID evtNodeId,
        UUID affNodeId,
        CacheObject val,
        boolean writeThrough,
        boolean retval,
        long ttl,
        boolean evt,
        boolean metrics,
        boolean keepBinary,
        AffinityTopologyVersion topVer,
        CacheEntryPredicate[] filter,
        GridDrType drType,
        long drExpireTime,
        @Nullable GridCacheVersion explicitVer,
        @Nullable UUID subjId,
        String taskName,
        @Nullable GridCacheVersion dhtVer,
        @Nullable Long updateCntr
    ) throws IgniteCheckedException, GridCacheEntryRemovedException {
        CacheObject old;

        boolean valid = valid(tx != null ? tx.topologyVersion() : topVer);

        // Lock should be held by now.
        if (!cctx.isAll(this, filter))
            return new GridCacheUpdateTxResult(false, null);

        final GridCacheVersion newVer;

        boolean intercept = cctx.config().getInterceptor() != null;

        Object key0 = null;
        Object val0 = null;

        long updateCntr0;

        synchronized (this) {
            checkObsolete();

            if (isNear()) {
                assert dhtVer != null;

                // It is possible that 'get' could load more recent value.
                if (!((GridNearCacheEntry)this).recordDhtVersion(dhtVer))
                    return new GridCacheUpdateTxResult(false, null);
            }

            assert tx == null || (!tx.local() && tx.onePhaseCommit()) || tx.ownsLock(this) :
                "Transaction does not own lock for update [entry=" + this + ", tx=" + tx + ']';

            // Load and remove from swap if it is new.
            boolean startVer = isStartVersion();

            boolean internal = isInternal() || !context().userCache();

            Map<UUID, CacheContinuousQueryListener> lsnrCol =
                notifyContinuousQueries(tx) ? cctx.continuousQueries().updateListeners(internal, false) : null;

            if (startVer && (retval || intercept || lsnrCol != null))
                unswap(retval);

            newVer = explicitVer != null ? explicitVer : tx == null ?
                nextVersion() : tx.writeVersion();

            assert newVer != null : "Failed to get write version for tx: " + tx;

<<<<<<< HEAD
            boolean internal = isInternal() || !context().userCache();

            Map<UUID, CacheContinuousQueryListener> lsnrCol =
                notifyContinuousQueries(tx) ? cctx.continuousQueries().updateListeners(internal, false) : null;

            old = (retval || intercept || lsnrCol != null) ?
                rawGetOrUnmarshalUnlocked(!retval && !isOffHeapValuesOnly()) : this.val;
=======
            old = this.val;
>>>>>>> 4a8fb8f3

            if (intercept) {
                val0 = CU.value(val, cctx, false);

                CacheLazyEntry e = new CacheLazyEntry(cctx, key, old, keepBinary);

                Object interceptorVal = cctx.config().getInterceptor().onBeforePut(
                    new CacheLazyEntry(cctx, key, old, keepBinary),
                    val0);

                key0 = e.key();

                if (interceptorVal == null)
                    return new GridCacheUpdateTxResult(false, (CacheObject)cctx.unwrapTemporary(old));
                else if (interceptorVal != val0)
                    val0 = cctx.unwrapTemporary(interceptorVal);

                val = cctx.toCacheObject(val0);
            }

            // Determine new ttl and expire time.
            long expireTime;

            if (drExpireTime >= 0) {
                assert ttl >= 0 : ttl;

                expireTime = drExpireTime;
            }
            else {
                if (ttl == -1L) {
                    ttl = ttlExtras();
                    expireTime = expireTimeExtras();
                }
                else
                    expireTime = CU.toExpireTime(ttl);
            }

            assert ttl >= 0 : ttl;
            assert expireTime >= 0 : expireTime;

            // Detach value before index update.
            val = cctx.kernalContext().cacheObjects().prepareForCache(val, cctx);

            assert val != null;

            storeValue(val, expireTime, newVer);

            if (cctx.deferredDelete() && deletedUnlocked() && !isInternal() && !detached())
                deletedUnlocked(false);

            updateCntr0 = nextPartCounter(topVer);

            if (updateCntr != null && updateCntr != 0)
                updateCntr0 = updateCntr;

            update(val, expireTime, ttl, newVer, true);

            drReplicate(drType, val, newVer, topVer);

            recordNodeId(affNodeId, topVer);

            if (metrics && cctx.cache().configuration().isStatisticsEnabled())
                cctx.cache().metrics0().onWrite();

            if (evt && newVer != null && cctx.events().isRecordable(EVT_CACHE_OBJECT_PUT)) {
                CacheObject evtOld = cctx.unwrapTemporary(old);

                cctx.events().addEvent(partition(),
                    key,
                    evtNodeId,
                    tx == null ? null : tx.xid(),
                    newVer,
                    EVT_CACHE_OBJECT_PUT,
                    val,
                    val != null,
                    evtOld,
                    evtOld != null || hasValueUnlocked(),
                    subjId, null, taskName,
                    keepBinary);
            }

            if (lsnrCol != null) {
                cctx.continuousQueries().onEntryUpdated(
                    lsnrCol,
                    key,
                    val,
                    old,
                    internal,
                    partition(),
                    tx.local(),
                    false,
                    updateCntr0,
<<<<<<< HEAD
=======
                    null,
>>>>>>> 4a8fb8f3
                    topVer);
            }

            cctx.dataStructures().onEntryUpdated(key, false, keepBinary);
        }

        if (log.isDebugEnabled())
            log.debug("Updated cache entry [val=" + val + ", old=" + old + ", entry=" + this + ']');

        // Persist outside of synchronization. The correctness of the
        // value will be handled by current transaction.
        if (writeThrough)
            cctx.store().put(tx, key, val, newVer);

        if (intercept)
            cctx.config().getInterceptor().onAfterPut(new CacheLazyEntry(cctx, key, key0, val, val0, keepBinary, updateCntr0));

        return valid ? new GridCacheUpdateTxResult(true, retval ? old : null, updateCntr0) :
            new GridCacheUpdateTxResult(false, null);
    }

    /**
     * @param cpy Copy flag.
     * @return Key value.
     */
    protected Object keyValue(boolean cpy) {
        return key.value(cctx.cacheObjectContext(), cpy);
    }

    /** {@inheritDoc} */
    @Override public final GridCacheUpdateTxResult innerRemove(
        @Nullable IgniteInternalTx tx,
        UUID evtNodeId,
        UUID affNodeId,
        boolean retval,
        boolean evt,
        boolean metrics,
        boolean keepBinary,
        AffinityTopologyVersion topVer,
        CacheEntryPredicate[] filter,
        GridDrType drType,
        @Nullable GridCacheVersion explicitVer,
        @Nullable UUID subjId,
        String taskName,
        @Nullable GridCacheVersion dhtVer,
        @Nullable Long updateCntr
        ) throws IgniteCheckedException, GridCacheEntryRemovedException {
        assert cctx.transactional();

        CacheObject old;

        GridCacheVersion newVer;

        boolean valid = valid(tx != null ? tx.topologyVersion() : topVer);

        // Lock should be held by now.
        if (!cctx.isAll(this, filter))
            return new GridCacheUpdateTxResult(false, null);

        GridCacheVersion obsoleteVer = null;

        boolean intercept = cctx.config().getInterceptor() != null;

        IgniteBiTuple<Boolean, Object> interceptRes = null;

        CacheLazyEntry entry0 = null;

        Long updateCntr0;

        boolean deferred;

        boolean marked = false;

        synchronized (this) {
            checkObsolete();

            if (isNear()) {
                assert dhtVer != null;

                // It is possible that 'get' could load more recent value.
                if (!((GridNearCacheEntry)this).recordDhtVersion(dhtVer))
                    return new GridCacheUpdateTxResult(false, null);
            }

            assert tx == null || (!tx.local() && tx.onePhaseCommit()) || tx.ownsLock(this) :
                "Transaction does not own lock for remove[entry=" + this + ", tx=" + tx + ']';

            boolean startVer = isStartVersion();

            newVer = explicitVer != null ? explicitVer : tx == null ? nextVersion() : tx.writeVersion();

            boolean internal = isInternal() || !context().userCache();

            Map<UUID, CacheContinuousQueryListener> lsnrCol =
                notifyContinuousQueries(tx) ? cctx.continuousQueries().updateListeners(internal, false) : null;

<<<<<<< HEAD
            old = (retval || intercept || lsnrCol != null) ?
                rawGetOrUnmarshalUnlocked(!retval && !isOffHeapValuesOnly()) : val;
=======
            if (startVer && (retval || intercept || lsnrCol != null))
                unswap();

            old = val;
>>>>>>> 4a8fb8f3

            if (intercept) {
                entry0 = new CacheLazyEntry(cctx, key, old, keepBinary);

                interceptRes = cctx.config().getInterceptor().onBeforeRemove(entry0);

                if (cctx.cancelRemove(interceptRes)) {
                    CacheObject ret = cctx.toCacheObject(cctx.unwrapTemporary(interceptRes.get2()));

                    return new GridCacheUpdateTxResult(false, ret);
                }
            }

            if (old == null)
                old = saveValueForIndexUnlocked();

<<<<<<< HEAD
            // Clear indexes inside of synchronization since indexes
            // can be updated without actually holding entry lock.
            clearIndex(old, ver);

            boolean hadValPtr = hasOffHeapPointer();

            update(null, 0, 0, newVer, true);
=======
            removeValue(old, ver);
>>>>>>> 4a8fb8f3

            update(null, 0, 0, newVer, true);

            if (cctx.deferredDelete() && !detached() && !isInternal()) {
                if (!deletedUnlocked()) {
                    deletedUnlocked(true);

                    if (tx != null) {
                        GridCacheMvcc mvcc = mvccExtras();

                        if (mvcc == null || mvcc.isEmpty(tx.xidVersion()))
                            clearReaders();
                        else
                            clearReader(tx.originatingNodeId());
                    }
                }
            }

            updateCntr0 = nextPartCounter(topVer);

            if (updateCntr != null && updateCntr != 0)
                updateCntr0 = updateCntr;

            drReplicate(drType, null, newVer, topVer);

            if (metrics && cctx.cache().configuration().isStatisticsEnabled())
                cctx.cache().metrics0().onRemove();

            if (tx == null)
                obsoleteVer = newVer;
            else {
                // Only delete entry if the lock is not explicit.
                if (lockedBy(tx.xidVersion()))
                    obsoleteVer = tx.xidVersion();
                else if (log.isDebugEnabled())
                    log.debug("Obsolete version was not set because lock was explicit: " + this);
            }

            if (evt && newVer != null && cctx.events().isRecordable(EVT_CACHE_OBJECT_REMOVED)) {
                CacheObject evtOld = cctx.unwrapTemporary(old);

                cctx.events().addEvent(partition(),
                    key,
                    evtNodeId,
                    tx == null ? null : tx.xid(), newVer,
                    EVT_CACHE_OBJECT_REMOVED,
                    null,
                    false,
                    evtOld,
                    evtOld != null || hasValueUnlocked(),
                    subjId,
                    null,
                    taskName,
                    keepBinary);
            }

            if (lsnrCol != null) {
                cctx.continuousQueries().onEntryUpdated(
                    lsnrCol,
                    key,
                    null,
                    old,
                    internal,
                    partition(),
                    tx.local(),
                    false,
                    updateCntr0,
<<<<<<< HEAD
=======
                    null,
>>>>>>> 4a8fb8f3
                    topVer);
            }

            cctx.dataStructures().onEntryUpdated(key, true, keepBinary);

            deferred = cctx.deferredDelete() && !detached() && !isInternal();

            if (!deferred) {
                // If entry is still removed.
                assert newVer == ver;

                if (obsoleteVer == null || !(marked = markObsolete0(obsoleteVer, true, null))) {
                    if (log.isDebugEnabled())
                        log.debug("Entry could not be marked obsolete (it is still used): " + this);
                }
                else {
                    recordNodeId(affNodeId, topVer);

                    if (log.isDebugEnabled())
                        log.debug("Entry was marked obsolete: " + this);
                }
            }
        }

        if (deferred)
            cctx.onDeferredDelete(this, newVer);

        if (marked) {
            assert !deferred;

            onMarkedObsolete();
        }

        if (intercept) {
            entry0.updateCounter(updateCntr0);

            cctx.config().getInterceptor().onAfterRemove(entry0);
        }

        if (valid) {
            CacheObject ret;

            if (interceptRes != null)
                ret = cctx.toCacheObject(cctx.unwrapTemporary(interceptRes.get2()));
            else
                ret = old;

            return new GridCacheUpdateTxResult(true, ret, updateCntr0);
        }
        else
            return new GridCacheUpdateTxResult(false, null);
    }

    /**
     * @param tx Transaction.
     * @return {@code True} if should notify continuous query manager.
     */
    private boolean notifyContinuousQueries(@Nullable IgniteInternalTx tx) {
        return cctx.isLocal() ||
            cctx.isReplicated() ||
            (!isNear() && !(tx != null && tx.onePhaseCommit() && !tx.local()));
    }

    /** {@inheritDoc} */
    @SuppressWarnings("unchecked")
    @Override public GridTuple3<Boolean, Object, EntryProcessorResult<Object>> innerUpdateLocal(
        GridCacheVersion ver,
        GridCacheOperation op,
        @Nullable Object writeObj,
        @Nullable Object[] invokeArgs,
        boolean writeThrough,
        boolean readThrough,
        boolean retval,
        boolean keepBinary,
        @Nullable ExpiryPolicy expiryPlc,
        boolean evt,
        boolean metrics,
        @Nullable CacheEntryPredicate[] filter,
        boolean intercept,
        @Nullable UUID subjId,
        String taskName
    ) throws IgniteCheckedException, GridCacheEntryRemovedException {
        assert cctx.isLocal() && cctx.atomic();

        CacheObject old;

        boolean res = true;

        IgniteBiTuple<Boolean, ?> interceptorRes = null;

        EntryProcessorResult<Object> invokeRes = null;

        synchronized (this) {
            boolean internal = isInternal() || !context().userCache();

            Map<UUID, CacheContinuousQueryListener> lsnrCol =
                cctx.continuousQueries().updateListeners(internal, false);

            boolean needVal = retval ||
                intercept ||
                op == GridCacheOperation.TRANSFORM ||
                !F.isEmpty(filter) ||
                lsnrCol != null;

            checkObsolete();

            // Load and remove from swap if it is new.
            if (isNew())
                unswap(retval);

<<<<<<< HEAD
            // Possibly get old value form store.
            old = needVal ? rawGetOrUnmarshalUnlocked(!retval && !isOffHeapValuesOnly()) : val;
=======
            old = val;
>>>>>>> 4a8fb8f3

            boolean readFromStore = false;

            Object old0 = null;

            if (readThrough && needVal && old == null &&
                (cctx.readThrough() && (op == GridCacheOperation.TRANSFORM || cctx.loadPreviousValue()))) {
                    old0 = readThrough(null, key, false, subjId, taskName);

                old = cctx.toCacheObject(old0);

                long ttl = CU.TTL_ETERNAL;
                long expireTime = CU.EXPIRE_TIME_ETERNAL;

                if (expiryPlc != null && old != null) {
                    ttl = CU.toTtl(expiryPlc.getExpiryForCreation());

                    if (ttl == CU.TTL_ZERO) {
                        ttl = CU.TTL_MINIMUM;
                        expireTime = CU.expireTimeInPast();
                    }
                    else if (ttl == CU.TTL_NOT_CHANGED)
                        ttl = CU.TTL_ETERNAL;
                    else
                        expireTime = CU.toExpireTime(ttl);
                }

                // Detach value before index update.
                old = cctx.kernalContext().cacheObjects().prepareForCache(old, cctx);

                if (old != null)
                    storeValue(old, expireTime, ver);
                else
                    removeValue(null, ver);

                update(old, expireTime, ttl, ver, true);
            }

            // Apply metrics.
            if (metrics && cctx.cache().configuration().isStatisticsEnabled() && needVal) {
                // PutIfAbsent methods mustn't update hit/miss statistics
                if (op != GridCacheOperation.UPDATE || F.isEmpty(filter) || !cctx.putIfAbsentFilter(filter))
                    cctx.cache().metrics0().onRead(old != null);
            }

            // Check filter inside of synchronization.
            if (!F.isEmpty(filter)) {
                boolean pass = cctx.isAllLocked(this, filter);

                if (!pass) {
                    if (expiryPlc != null && !readFromStore && !cctx.putIfAbsentFilter(filter) && hasValueUnlocked())
                        updateTtl(expiryPlc);

                    Object val = retval ?
                        cctx.cacheObjectContext().unwrapBinaryIfNeeded(CU.value(old, cctx, false), keepBinary, false)
                        : null;

                    return new T3<>(false, val, null);
                }
            }

            String transformCloClsName = null;

            CacheObject updated;

            Object key0 = null;
            Object updated0 = null;

            // Calculate new value.
            if (op == GridCacheOperation.TRANSFORM) {
                transformCloClsName = writeObj.getClass().getName();

                EntryProcessor<Object, Object, ?> entryProcessor = (EntryProcessor<Object, Object, ?>)writeObj;

                assert entryProcessor != null;

                CacheInvokeEntry<Object, Object> entry = new CacheInvokeEntry<>(key, old, version(), keepBinary, this);

                try {
                    Object computed = entryProcessor.process(entry, invokeArgs);

                    if (entry.modified()) {
                        updated0 = cctx.unwrapTemporary(entry.getValue());

                        updated = cctx.toCacheObject(updated0);
                    }
                    else
                        updated = old;

                    key0 = entry.key();

                    invokeRes = computed != null ? CacheInvokeResult.fromResult(cctx.unwrapTemporary(computed)) : null;
                }
                catch (Exception e) {
                    updated = old;

                    invokeRes = CacheInvokeResult.fromError(e);
                }

                if (!entry.modified()) {
                    if (expiryPlc != null && !readFromStore && hasValueUnlocked())
                        updateTtl(expiryPlc);

                    return new GridTuple3<>(false, null, invokeRes);
                }
            }
            else
                updated = (CacheObject)writeObj;

            op = updated == null ? GridCacheOperation.DELETE : GridCacheOperation.UPDATE;

            if (intercept) {
                CacheLazyEntry e;

                if (op == GridCacheOperation.UPDATE) {
                    updated0 = value(updated0, updated, false);

                    e = new CacheLazyEntry(cctx, key, key0, old, old0, keepBinary);

                    Object interceptorVal = cctx.config().getInterceptor().onBeforePut(e, updated0);

                    if (interceptorVal == null)
                        return new GridTuple3<>(false, cctx.unwrapTemporary(value(old0, old, false)), invokeRes);
                    else {
                        updated0 = cctx.unwrapTemporary(interceptorVal);

                        updated = cctx.toCacheObject(updated0);
                    }
                }
                else {
                    e = new CacheLazyEntry(cctx, key, key0, old, old0, keepBinary);

                    interceptorRes = cctx.config().getInterceptor().onBeforeRemove(e);

                    if (cctx.cancelRemove(interceptorRes))
                        return new GridTuple3<>(false, cctx.unwrapTemporary(interceptorRes.get2()), invokeRes);
                }

                key0 = e.key();
                old0 = e.value();
            }

            boolean hadVal = hasValueUnlocked();

            long ttl = CU.TTL_ETERNAL;
            long expireTime = CU.EXPIRE_TIME_ETERNAL;

            if (op == GridCacheOperation.UPDATE) {
                if (expiryPlc != null) {
                    ttl = CU.toTtl(hadVal ? expiryPlc.getExpiryForUpdate() : expiryPlc.getExpiryForCreation());

                    if (ttl == CU.TTL_NOT_CHANGED) {
                        ttl = ttlExtras();
                        expireTime = expireTimeExtras();
                    }
                    else if (ttl != CU.TTL_ZERO)
                        expireTime = CU.toExpireTime(ttl);
                }
                else {
                    ttl = ttlExtras();
                    expireTime = expireTimeExtras();
                }
            }

            if (ttl == CU.TTL_ZERO)
                op = GridCacheOperation.DELETE;

            // Try write-through.
            if (op == GridCacheOperation.UPDATE) {
                // Detach value before index update.
                updated = cctx.kernalContext().cacheObjects().prepareForCache(updated, cctx);

                if (writeThrough)
                    // Must persist inside synchronization in non-tx mode.
                    cctx.store().put(null, key, updated, ver);

                storeValue(updated, expireTime, ver);

                assert ttl != CU.TTL_ZERO;

                update(updated, expireTime, ttl, ver, true);

                if (evt) {
                    CacheObject evtOld = null;

                    if (transformCloClsName != null && cctx.events().isRecordable(EVT_CACHE_OBJECT_READ)) {
                        evtOld = cctx.unwrapTemporary(old);

                        cctx.events().addEvent(partition(), key, cctx.localNodeId(), null,
                            (GridCacheVersion)null, EVT_CACHE_OBJECT_READ, evtOld, evtOld != null || hadVal, evtOld,
                            evtOld != null || hadVal, subjId, transformCloClsName, taskName, keepBinary);
                    }

                    if (cctx.events().isRecordable(EVT_CACHE_OBJECT_PUT)) {
                        if (evtOld == null)
                            evtOld = cctx.unwrapTemporary(old);

                        cctx.events().addEvent(partition(), key, cctx.localNodeId(), null,
                            (GridCacheVersion)null, EVT_CACHE_OBJECT_PUT, updated, updated != null, evtOld,
                            evtOld != null || hadVal, subjId, null, taskName, keepBinary);
                    }
                }
            }
            else {
                if (writeThrough)
                    // Must persist inside synchronization in non-tx mode.
                    cctx.store().remove(null, key);

                if (old == null)
                    old = saveValueForIndexUnlocked();

<<<<<<< HEAD
                // Update index inside synchronization since it can be updated
                // in load methods without actually holding entry lock.
                clearIndex(old, this.ver);

                update(null, CU.TTL_ETERNAL, CU.EXPIRE_TIME_ETERNAL, ver, true);

                if (cctx.offheapTiered() && hasValPtr) {
                    boolean rmv = cctx.swap().removeOffheap(key);
=======
                removeValue(old, this.ver);
>>>>>>> 4a8fb8f3

                update(null, CU.TTL_ETERNAL, CU.EXPIRE_TIME_ETERNAL, ver, true);

                if (evt) {
                    CacheObject evtOld = null;

                    if (transformCloClsName != null && cctx.events().isRecordable(EVT_CACHE_OBJECT_READ))
                        cctx.events().addEvent(partition(), key, cctx.localNodeId(), null,
                            (GridCacheVersion)null, EVT_CACHE_OBJECT_READ, evtOld, evtOld != null || hadVal, evtOld,
                            evtOld != null || hadVal, subjId, transformCloClsName, taskName, keepBinary);

                    if (cctx.events().isRecordable(EVT_CACHE_OBJECT_REMOVED)) {
                        if (evtOld == null)
                            evtOld = cctx.unwrapTemporary(old);

                        cctx.events().addEvent(partition(), key, cctx.localNodeId(), null, (GridCacheVersion)null,
                            EVT_CACHE_OBJECT_REMOVED, null, false, evtOld, evtOld != null || hadVal, subjId, null,
                            taskName, keepBinary);
                    }
                }

                res = hadVal;
            }

            if (res)
                updateMetrics(op, metrics);

            if (lsnrCol != null) {
                long updateCntr = nextPartCounter(AffinityTopologyVersion.NONE);

                cctx.continuousQueries().onEntryUpdated(
                    lsnrCol,
                    key,
                    val,
                    old,
                    internal,
                    partition(),
                    true,
                    false,
                    updateCntr,
<<<<<<< HEAD
=======
                    null,
>>>>>>> 4a8fb8f3
                    AffinityTopologyVersion.NONE);
            }

            cctx.dataStructures().onEntryUpdated(key, op == GridCacheOperation.DELETE, keepBinary);

            if (intercept) {
                if (op == GridCacheOperation.UPDATE)
                    cctx.config().getInterceptor().onAfterPut(new CacheLazyEntry(cctx, key, key0, updated, updated0, keepBinary, 0L));
                else
                    cctx.config().getInterceptor().onAfterRemove(new CacheLazyEntry(cctx, key, key0, old, old0, keepBinary, 0L));
            }
        }

        return new GridTuple3<>(res,
            cctx.unwrapTemporary(interceptorRes != null ?
                interceptorRes.get2() :
                cctx.cacheObjectContext().unwrapBinaryIfNeeded(old, keepBinary, false)),
            invokeRes);
    }

    /** {@inheritDoc} */
    @SuppressWarnings("unchecked")
    @Override public GridCacheUpdateAtomicResult innerUpdate(
        GridCacheVersion newVer,
        final UUID evtNodeId,
        final UUID affNodeId,
        GridCacheOperation op,
        @Nullable Object writeObj,
        @Nullable final Object[] invokeArgs,
        final boolean writeThrough,
        final boolean readThrough,
        final boolean retval,
        final boolean keepBinary,
        @Nullable final IgniteCacheExpiryPolicy expiryPlc,
        final boolean evt,
        final boolean metrics,
        final boolean primary,
        final boolean verCheck,
        final AffinityTopologyVersion topVer,
        @Nullable final CacheEntryPredicate[] filter,
        final GridDrType drType,
        final long explicitTtl,
        final long explicitExpireTime,
        @Nullable GridCacheVersion conflictVer,
        final boolean conflictResolve,
        final boolean intercept,
        @Nullable final UUID subjId,
        final String taskName,
        @Nullable final CacheObject prevVal,
<<<<<<< HEAD
        @Nullable final Long updateCntr
=======
        @Nullable final Long updateCntr,
        @Nullable GridDhtAtomicUpdateFuture fut
>>>>>>> 4a8fb8f3
    ) throws IgniteCheckedException, GridCacheEntryRemovedException, GridClosureException {
        assert cctx.atomic();

        boolean res = true;

        CacheObject oldVal;
        CacheObject updated;

        GridCacheVersion enqueueVer = null;

        GridCacheVersionConflictContext<?, ?> conflictCtx = null;

        IgniteBiTuple<Object, Exception> invokeRes = null;

        // System TTL/ET which may have special values.
        long newSysTtl;
        long newSysExpireTime;

        // TTL/ET which will be passed to entry on update.
        long newTtl;
        long newExpireTime;

        Object key0 = null;
        Object updated0 = null;

        Long updateCntr0 = null;

        synchronized (this) {
            boolean internal = isInternal() || !context().userCache();

            Map<UUID, CacheContinuousQueryListener> lsnrs = cctx.continuousQueries().updateListeners(internal, false);

            boolean needVal = lsnrs != null || intercept || retval || op == GridCacheOperation.TRANSFORM
                || !F.isEmptyOrNulls(filter);

            checkObsolete();

            // Load and remove from swap if it is new.
            if (isNew())
                unswap(retval);

            Object transformClo = null;

            // Request-level conflict resolution is needed, i.e. we do not know who will win in advance.
            if (conflictResolve) {
                GridCacheVersion oldConflictVer = version().conflictVersion();

                // Cache is conflict-enabled.
                if (cctx.conflictNeedResolve()) {
                    // Get new value, optionally unmarshalling and/or transforming it.
                    Object writeObj0;

                    if (op == GridCacheOperation.TRANSFORM) {
                        transformClo = writeObj;

                        EntryProcessor<Object, Object, ?> entryProcessor = (EntryProcessor<Object, Object, ?>)writeObj;

                        oldVal = this.val;

                        CacheInvokeEntry<Object, Object> entry = new CacheInvokeEntry(key, oldVal, version(),
                            keepBinary, this);

                        try {
                            Object computed = entryProcessor.process(entry, invokeArgs);

                            if (entry.modified()) {
                                writeObj0 = cctx.unwrapTemporary(entry.getValue());
                                writeObj = cctx.toCacheObject(writeObj0);
                            }
                            else {
                                writeObj = oldVal;
                                writeObj0 = cctx.unwrapBinaryIfNeeded(oldVal, keepBinary, false);
                            }

                            key0 = entry.key();

                            if (computed != null)
                                invokeRes = new IgniteBiTuple(cctx.unwrapTemporary(computed), null);
                        }
                        catch (Exception e) {
                            invokeRes = new IgniteBiTuple(null, e);

                            writeObj = oldVal;
                            writeObj0 = cctx.unwrapBinaryIfNeeded(oldVal, keepBinary, false);
                        }
                    }
                    else
                        writeObj0 = cctx.unwrapBinaryIfNeeded(writeObj, keepBinary, false);

                    GridTuple3<Long, Long, Boolean> expiration = ttlAndExpireTime(expiryPlc,
                        explicitTtl,
                        explicitExpireTime);

                    // Prepare old and new entries for conflict resolution.
                    GridCacheVersionedEntryEx oldEntry = versionedEntry(keepBinary);
                    GridCacheVersionedEntryEx newEntry = new GridCachePlainVersionedEntry<>(
                        oldEntry.key(),
                        writeObj0,
                        expiration.get1(),
                        expiration.get2(),
                        conflictVer != null ? conflictVer : newVer);

                    // Resolve conflict.
                    conflictCtx = cctx.conflictResolve(oldEntry, newEntry, verCheck);

                    assert conflictCtx != null;

                    boolean ignoreTime = cctx.config().getAtomicWriteOrderMode() == CacheAtomicWriteOrderMode.PRIMARY;

                    // Use old value?
                    if (conflictCtx.isUseOld()) {
                        GridCacheVersion newConflictVer = conflictVer != null ? conflictVer : newVer;

                        // Handle special case with atomic comparator.
                        if (!isNew() &&                                                                       // Not initial value,
                            verCheck &&                                                                       // and atomic version check,
                            oldConflictVer.dataCenterId() == newConflictVer.dataCenterId() &&                 // and data centers are equal,
                            ATOMIC_VER_COMPARATOR.compare(oldConflictVer, newConflictVer, ignoreTime) == 0 && // and both versions are equal,
                            cctx.writeThrough() &&                                                            // and store is enabled,
                            primary)                                                                          // and we are primary.
                        {
                            CacheObject val = this.val;

                            if (val == null) {
                                assert deletedUnlocked();

                                cctx.store().remove(null, key);
                            }
                            else
                                cctx.store().put(null, key, val, ver);
                        }

                        return new GridCacheUpdateAtomicResult(false,
                            retval ? this.val : null,
                            null,
                            invokeRes,
                            CU.TTL_ETERNAL,
                            CU.EXPIRE_TIME_ETERNAL,
                            null,
                            null,
                            false,
                            updateCntr0 == null ? 0 : updateCntr0);
                    }
                    // Will update something.
                    else {
                        // Merge is a local update which override passed value bytes.
                        if (conflictCtx.isMerge()) {
                            writeObj = cctx.toCacheObject(conflictCtx.mergeValue());

                            conflictVer = null;
                        }
                        else
                            assert conflictCtx.isUseNew();

                        // Update value is known at this point, so update operation type.
                        op = writeObj != null ? GridCacheOperation.UPDATE : GridCacheOperation.DELETE;
                    }
                }
                else
                    // Nullify conflict version on this update, so that we will use regular version during next updates.
                    conflictVer = null;
            }

            boolean ignoreTime = cctx.config().getAtomicWriteOrderMode() == CacheAtomicWriteOrderMode.PRIMARY;

            // Perform version check only in case there was no explicit conflict resolution.
            if (conflictCtx == null) {
                if (verCheck) {
                    if (!isNew() && ATOMIC_VER_COMPARATOR.compare(ver, newVer, ignoreTime) >= 0) {
                        if (ATOMIC_VER_COMPARATOR.compare(ver, newVer, ignoreTime) == 0 && cctx.writeThrough() && primary) {
                            if (log.isDebugEnabled())
                                log.debug("Received entry update with same version as current (will update store) " +
                                    "[entry=" + this + ", newVer=" + newVer + ']');

                            CacheObject val = this.val;

                            if (val == null) {
                                assert deletedUnlocked();

                                cctx.store().remove(null, key);
                            }
                            else
                                cctx.store().put(null, key, val, ver);
                        }
                        else {
                            if (log.isDebugEnabled())
                                log.debug("Received entry update with smaller version than current (will ignore) " +
                                    "[entry=" + this + ", newVer=" + newVer + ']');
                        }

                        if (!cctx.isNear()) {
                            CacheObject evtVal;

                            if (op == GridCacheOperation.TRANSFORM) {
                                EntryProcessor<Object, Object, ?> entryProcessor =
                                    (EntryProcessor<Object, Object, ?>)writeObj;

                                CacheInvokeEntry<Object, Object> entry =
                                    new CacheInvokeEntry<>(key, prevVal, version(), keepBinary, this);

                                try {
                                    entryProcessor.process(entry, invokeArgs);

                                    evtVal = entry.modified() ?
                                        cctx.toCacheObject(cctx.unwrapTemporary(entry.getValue())) : prevVal;
                                }
                                catch (Exception ignore) {
                                    evtVal = prevVal;
                                }
                            }
                            else
                                evtVal = (CacheObject)writeObj;

                            updateCntr0 = nextPartCounter(topVer);

                            if (updateCntr != null)
                                updateCntr0 = updateCntr;

                            cctx.continuousQueries().onEntryUpdated(
                                key,
                                evtVal,
                                prevVal,
                                isInternal() || !context().userCache(),
                                partition(),
                                primary,
                                false,
                                updateCntr0,
<<<<<<< HEAD
=======
                                null,
>>>>>>> 4a8fb8f3
                                topVer);
                        }

                        return new GridCacheUpdateAtomicResult(false,
                            retval ? this.val : null,
                            null,
                            invokeRes,
                            CU.TTL_ETERNAL,
                            CU.EXPIRE_TIME_ETERNAL,
                            null,
                            null,
                            false,
                            0);
                    }
                }
                else
                    assert isNew() || ATOMIC_VER_COMPARATOR.compare(ver, newVer, ignoreTime) <= 0 :
                        "Invalid version for inner update [isNew=" + isNew() + ", entry=" + this + ", newVer=" + newVer + ']';
            }

            // Prepare old value and value bytes.
<<<<<<< HEAD
            oldVal = needVal ? rawGetOrUnmarshalUnlocked(!retval && !isOffHeapValuesOnly()) : val;
=======
            oldVal = this.val;
>>>>>>> 4a8fb8f3

            // Possibly read value from store.
            boolean readFromStore = false;

            Object old0 = null;

            if (readThrough && needVal && oldVal == null && (cctx.readThrough() &&
                (op == GridCacheOperation.TRANSFORM || cctx.loadPreviousValue()))) {
                old0 = readThrough(null, key, false, subjId, taskName);

                oldVal = cctx.toCacheObject(old0);

                readFromStore = true;

                // Detach value before index update.
                oldVal = cctx.kernalContext().cacheObjects().prepareForCache(oldVal, cctx);

                // Calculate initial TTL and expire time.
                long initTtl;
                long initExpireTime;

                if (expiryPlc != null && oldVal != null) {
                    IgniteBiTuple<Long, Long> initTtlAndExpireTime = initialTtlAndExpireTime(expiryPlc);

                    initTtl = initTtlAndExpireTime.get1();
                    initExpireTime = initTtlAndExpireTime.get2();
                }
                else {
                    initTtl = CU.TTL_ETERNAL;
                    initExpireTime = CU.EXPIRE_TIME_ETERNAL;
                }

                if (oldVal != null)
                    storeValue(oldVal, initExpireTime, ver);
                else
                    removeValue(null, ver);

                update(oldVal, initExpireTime, initTtl, ver, true);

                if (deletedUnlocked() && oldVal != null && !isInternal())
                    deletedUnlocked(false);
            }

            // Apply metrics.
            if (metrics && cctx.cache().configuration().isStatisticsEnabled() && needVal) {
                // PutIfAbsent methods mustn't update hit/miss statistics
                if (op != GridCacheOperation.UPDATE || F.isEmpty(filter) || !cctx.putIfAbsentFilter(filter))
                    cctx.cache().metrics0().onRead(oldVal != null);
            }

            // Check filter inside of synchronization.
            if (!F.isEmptyOrNulls(filter)) {
                boolean pass = cctx.isAllLocked(this, filter);

                if (!pass) {
                    if (expiryPlc != null && !readFromStore && hasValueUnlocked() && !cctx.putIfAbsentFilter(filter))
                        updateTtl(expiryPlc);

                    return new GridCacheUpdateAtomicResult(false,
                        retval ? oldVal : null,
                        null,
                        invokeRes,
                        CU.TTL_ETERNAL,
                        CU.EXPIRE_TIME_ETERNAL,
                        null,
                        null,
                        false,
                        updateCntr0 == null ? 0 : updateCntr0);
                }
            }

            // Calculate new value in case we met transform.
            if (op == GridCacheOperation.TRANSFORM) {
                assert conflictCtx == null : "Cannot be TRANSFORM here if conflict resolution was performed earlier.";

                transformClo = writeObj;

                EntryProcessor<Object, Object, ?> entryProcessor = (EntryProcessor<Object, Object, ?>)writeObj;

                CacheInvokeEntry<Object, Object> entry = new CacheInvokeEntry(key, oldVal, version(), keepBinary, this);

                try {
                    Object computed = entryProcessor.process(entry, invokeArgs);

                    if (entry.modified()) {
                        updated0 = cctx.unwrapTemporary(entry.getValue());
                        updated = cctx.toCacheObject(updated0);
                    }
                    else
                        updated = oldVal;

                    key0 = entry.key();

                    if (computed != null)
                        invokeRes = new IgniteBiTuple(cctx.unwrapTemporary(computed), null);
                }
                catch (Exception e) {
                    invokeRes = new IgniteBiTuple(null, e);

                    updated = oldVal;
                }

                if (!entry.modified()) {
                    if (expiryPlc != null && !readFromStore && hasValueUnlocked())
                        updateTtl(expiryPlc);

                    return new GridCacheUpdateAtomicResult(false,
                        retval ? oldVal : null,
                        null,
                        invokeRes,
                        CU.TTL_ETERNAL,
                        CU.EXPIRE_TIME_ETERNAL,
                        null,
                        null,
                        false,
                        updateCntr0 == null ? 0 : updateCntr0);
                }
            }
            else
                updated = (CacheObject)writeObj;

            op = updated == null ? GridCacheOperation.DELETE : GridCacheOperation.UPDATE;

            assert op == GridCacheOperation.UPDATE || (op == GridCacheOperation.DELETE && updated == null);

            boolean hadVal = hasValueUnlocked();

            // Incorporate conflict version into new version if needed.
            if (conflictVer != null && conflictVer != newVer)
                newVer = new GridCacheVersionEx(newVer.topologyVersion(),
                    newVer.globalTime(),
                    newVer.order(),
                    newVer.nodeOrder(),
                    newVer.dataCenterId(),
                    conflictVer);

            if (op == GridCacheOperation.UPDATE) {
                // Conflict context is null if there were no explicit conflict resolution.
                if (conflictCtx == null) {
                    // Calculate TTL and expire time for local update.
                    if (explicitTtl != CU.TTL_NOT_CHANGED) {
                        // If conflict existed, expire time must be explicit.
                        assert conflictVer == null || explicitExpireTime != CU.EXPIRE_TIME_CALCULATE;

                        newSysTtl = newTtl = explicitTtl;
                        newSysExpireTime = explicitExpireTime;

                        newExpireTime = explicitExpireTime != CU.EXPIRE_TIME_CALCULATE ?
                            explicitExpireTime : CU.toExpireTime(explicitTtl);
                    }
                    else {
                        newSysTtl = expiryPlc == null ? CU.TTL_NOT_CHANGED :
                            hadVal ? expiryPlc.forUpdate() : expiryPlc.forCreate();

                        if (newSysTtl == CU.TTL_NOT_CHANGED) {
                            newSysExpireTime = CU.EXPIRE_TIME_CALCULATE;
                            newTtl = ttlExtras();
                            newExpireTime = expireTimeExtras();
                        }
                        else if (newSysTtl == CU.TTL_ZERO) {
                            op = GridCacheOperation.DELETE;

                            newSysTtl = CU.TTL_NOT_CHANGED;
                            newSysExpireTime = CU.EXPIRE_TIME_CALCULATE;

                            newTtl = CU.TTL_ETERNAL;
                            newExpireTime = CU.EXPIRE_TIME_ETERNAL;

                            updated = null;
                        }
                        else {
                            newSysExpireTime = CU.EXPIRE_TIME_CALCULATE;
                            newTtl = newSysTtl;
                            newExpireTime = CU.toExpireTime(newTtl);
                        }
                    }
                }
                else {
                    newSysTtl = newTtl = conflictCtx.ttl();
                    newSysExpireTime = newExpireTime = conflictCtx.expireTime();
                }
            }
            else {
                assert op == GridCacheOperation.DELETE;

                newSysTtl = CU.TTL_NOT_CHANGED;
                newSysExpireTime = CU.EXPIRE_TIME_CALCULATE;

                newTtl = CU.TTL_ETERNAL;
                newExpireTime = CU.EXPIRE_TIME_ETERNAL;
            }

            // TTL and expire time must be resolved at this point.
            assert newTtl != CU.TTL_NOT_CHANGED && newTtl != CU.TTL_ZERO && newTtl >= 0;
            assert newExpireTime != CU.EXPIRE_TIME_CALCULATE && newExpireTime >= 0;

            IgniteBiTuple<Boolean, Object> interceptRes = null;

            // Actual update.
            if (op == GridCacheOperation.UPDATE) {
                if (intercept) {
                    updated0 = value(updated0, updated, false);

                    Object interceptorVal = cctx.config().getInterceptor()
                        .onBeforePut(new CacheLazyEntry(cctx, key, key0, oldVal, old0, keepBinary), updated0);

                    if (interceptorVal == null)
                        return new GridCacheUpdateAtomicResult(false,
                            retval ? oldVal : null,
                            null,
                            invokeRes,
                            CU.TTL_ETERNAL,
                            CU.EXPIRE_TIME_ETERNAL,
                            null,
                            null,
                            false,
                            updateCntr0 == null ? 0 : updateCntr0);
                    else if (interceptorVal != updated0) {
                        updated0 = cctx.unwrapTemporary(interceptorVal);

                        updated = cctx.toCacheObject(updated0);
                    }
                }

                // Try write-through.
                if (writeThrough)
                    // Must persist inside synchronization in non-tx mode.
                    cctx.store().put(null, key, updated, newVer);

                if (!hadVal) {
                    boolean new0 = isNew();

                    assert deletedUnlocked() || new0 || isInternal(): "Invalid entry [entry=" + this + ", locNodeId=" +
                        cctx.localNodeId() + ']';

                    if (!new0 && !isInternal())
                        deletedUnlocked(false);
                }
                else {
                    assert !deletedUnlocked() : "Invalid entry [entry=" + this +
                        ", locNodeId=" + cctx.localNodeId() + ']';

                    // Do not change size.
                }

                updated = cctx.kernalContext().cacheObjects().prepareForCache(updated, cctx);

                storeValue(updated, newExpireTime, newVer);

                update(updated, newExpireTime, newTtl, newVer, true);

                updateCntr0 = nextPartCounter(topVer);

                if (updateCntr != null)
                    updateCntr0 = updateCntr;

                drReplicate(drType, updated, newVer, topVer);

                recordNodeId(affNodeId, topVer);

                if (evt) {
                    CacheObject evtOld = null;

                    if (transformClo != null && cctx.events().isRecordable(EVT_CACHE_OBJECT_READ)) {
                        evtOld = cctx.unwrapTemporary(oldVal);

                        cctx.events().addEvent(partition(), key, evtNodeId, null,
                            newVer, EVT_CACHE_OBJECT_READ, evtOld, evtOld != null || hadVal, evtOld,
                            evtOld != null || hadVal, subjId, transformClo.getClass().getName(), taskName,
                            keepBinary);
                    }

                    if (newVer != null && cctx.events().isRecordable(EVT_CACHE_OBJECT_PUT)) {
                        if (evtOld == null)
                            evtOld = cctx.unwrapTemporary(oldVal);

                        cctx.events().addEvent(partition(), key, evtNodeId, null,
                            newVer, EVT_CACHE_OBJECT_PUT, updated, updated != null, evtOld,
                            evtOld != null || hadVal, subjId, null, taskName, keepBinary);
                    }
                }
            }
            else {
                if (intercept) {
                    interceptRes = cctx.config().getInterceptor().onBeforeRemove(new CacheLazyEntry(cctx, key, key0,
                        oldVal, old0, keepBinary, updateCntr0));

                    if (cctx.cancelRemove(interceptRes))
                        return new GridCacheUpdateAtomicResult(false,
                            cctx.toCacheObject(cctx.unwrapTemporary(interceptRes.get2())),
                            null,
                            invokeRes,
                            CU.TTL_ETERNAL,
                            CU.EXPIRE_TIME_ETERNAL,
                            null,
                            null,
                            false,
                            updateCntr0 == null ? 0 : updateCntr0);
                }

                if (writeThrough)
                    // Must persist inside synchronization in non-tx mode.
                    cctx.store().remove(null, key);

                if (oldVal == null)
                    oldVal = saveValueForIndexUnlocked();

                removeValue(oldVal, ver);

                if (hadVal) {
                    assert !deletedUnlocked();

                    if (!isInternal())
                        deletedUnlocked(true);
                }
                else {
                    boolean new0 = isNew();

                    assert deletedUnlocked() || new0 || isInternal() : "Invalid entry [entry=" + this + ", locNodeId=" +
                        cctx.localNodeId() + ']';

                    if (new0) {
                        if (!isInternal())
                            deletedUnlocked(true);
                    }
                }

                enqueueVer = newVer;

                // Clear value on backup. Entry will be removed from cache when it got evicted from queue.
                update(null, CU.TTL_ETERNAL, CU.EXPIRE_TIME_ETERNAL, newVer, true);

                assert newSysTtl == CU.TTL_NOT_CHANGED;
                assert newSysExpireTime == CU.EXPIRE_TIME_CALCULATE;

                clearReaders();

                recordNodeId(affNodeId, topVer);

                updateCntr0 = nextPartCounter(topVer);

                if (updateCntr != null)
                    updateCntr0 = updateCntr;

                drReplicate(drType, null, newVer, topVer);

                if (evt) {
                    CacheObject evtOld = null;

                    if (transformClo != null && cctx.events().isRecordable(EVT_CACHE_OBJECT_READ)) {
                        evtOld = cctx.unwrapTemporary(oldVal);

                        cctx.events().addEvent(partition(), key, evtNodeId, null,
                            newVer, EVT_CACHE_OBJECT_READ, evtOld, evtOld != null || hadVal, evtOld,
                            evtOld != null || hadVal, subjId, transformClo.getClass().getName(), taskName,
                            keepBinary);
                    }

                    if (newVer != null && cctx.events().isRecordable(EVT_CACHE_OBJECT_REMOVED)) {
                        if (evtOld == null)
                            evtOld = cctx.unwrapTemporary(oldVal);

                        cctx.events().addEvent(partition(), key, evtNodeId, null, newVer,
                            EVT_CACHE_OBJECT_REMOVED, null, false, evtOld, evtOld != null || hadVal,
                            subjId, null, taskName, keepBinary);
                    }
                }

                res = hadVal;
            }

            if (res)
                updateMetrics(op, metrics);

            // Continuous query filter should be perform under lock.
            if (lsnrs != null) {
                CacheObject evtVal = updated;
                CacheObject evtOldVal = oldVal;

                cctx.continuousQueries().onEntryUpdated(lsnrs, key, evtVal, evtOldVal, internal,
                    partition(), primary, false, updateCntr0, fut, topVer);
            }

            cctx.dataStructures().onEntryUpdated(key, op == GridCacheOperation.DELETE, keepBinary);

            if (intercept) {
                if (op == GridCacheOperation.UPDATE)
<<<<<<< HEAD
                    cctx.config().getInterceptor().onAfterPut(new CacheLazyEntry(cctx, key, key0, updated, updated0, keepBinary, updateCntr0));
                else
                    cctx.config().getInterceptor().onAfterRemove(new CacheLazyEntry(cctx, key, key0, oldVal, old0, keepBinary, updateCntr0));
=======
                    cctx.config().getInterceptor().onAfterPut(new CacheLazyEntry(
                        cctx,
                        key,
                        key0,
                        updated,
                        updated0,
                        keepBinary,
                        updateCntr0));
                else
                    cctx.config().getInterceptor().onAfterRemove(new CacheLazyEntry(
                        cctx,
                        key,
                        key0,
                        oldVal,
                        old0,
                        keepBinary,
                        updateCntr0));
>>>>>>> 4a8fb8f3

                if (interceptRes != null)
                    oldVal = cctx.toCacheObject(cctx.unwrapTemporary(interceptRes.get2()));
            }
        }

        if (log.isDebugEnabled())
            log.debug("Updated cache entry [val=" + val + ", old=" + oldVal + ", entry=" + this + ']');

        return new GridCacheUpdateAtomicResult(res,
            oldVal,
            updated,
            invokeRes,
            newSysTtl,
            newSysExpireTime,
            enqueueVer,
            conflictCtx,
            true,
            updateCntr0 == null ? 0 : updateCntr0);
    }

    /**
     * @param val Value.
     * @param cacheObj Cache object.
     * @param cpy Copy flag.
     * @return Cache object value.
     */
    @Nullable private Object value(@Nullable Object val, @Nullable CacheObject cacheObj, boolean cpy) {
        if (val != null)
            return val;

        return cacheObj != null ? cacheObj.value(cctx.cacheObjectContext(), cpy) : null;
    }

    /**
     * @param expiry Expiration policy.
     * @return Tuple holding initial TTL and expire time with the given expiry.
     */
    private static IgniteBiTuple<Long, Long> initialTtlAndExpireTime(IgniteCacheExpiryPolicy expiry) {
        assert expiry != null;

        long initTtl = expiry.forCreate();
        long initExpireTime;

        if (initTtl == CU.TTL_ZERO) {
            initTtl = CU.TTL_MINIMUM;
            initExpireTime = CU.expireTimeInPast();
        }
        else if (initTtl == CU.TTL_NOT_CHANGED) {
            initTtl = CU.TTL_ETERNAL;
            initExpireTime = CU.EXPIRE_TIME_ETERNAL;
        }
        else
            initExpireTime = CU.toExpireTime(initTtl);

        return F.t(initTtl, initExpireTime);
    }

    /**
     * Get TTL, expire time and remove flag for the given entry, expiration policy and explicit TTL and expire time.
     *
     * @param expiry Expiration policy.
     * @param ttl Explicit TTL.
     * @param expireTime Explicit expire time.
     * @return Result.
     */
    private GridTuple3<Long, Long, Boolean> ttlAndExpireTime(IgniteCacheExpiryPolicy expiry, long ttl, long expireTime)
        throws GridCacheEntryRemovedException {
        boolean rmv = false;

        // 1. If TTL is not changed, then calculate it based on expiry.
        if (ttl == CU.TTL_NOT_CHANGED) {
            if (expiry != null)
                ttl = hasValueUnlocked() ? expiry.forUpdate() : expiry.forCreate();
        }

        // 2. If TTL is zero, then set delete marker.
        if (ttl == CU.TTL_ZERO) {
            rmv = true;

            ttl = CU.TTL_ETERNAL;
        }

        // 3. If TTL is still not changed, then either use old entry TTL or set it to "ETERNAL".
        if (ttl == CU.TTL_NOT_CHANGED) {
            if (isNew())
                ttl = CU.TTL_ETERNAL;
            else {
                ttl = ttlExtras();
                expireTime = expireTimeExtras();
            }
        }

        // 4 If expire time was not set explicitly, then calculate it.
        if (expireTime == CU.EXPIRE_TIME_CALCULATE)
            expireTime = CU.toExpireTime(ttl);

        return F.t(ttl, expireTime, rmv);
    }

    /**
     * Perform DR if needed.
     *
     * @param drType DR type.
     * @param val Value.
     * @param ver Version.
     * @param topVer Topology version.
     * @throws IgniteCheckedException In case of exception.
     */
    private void drReplicate(GridDrType drType, @Nullable CacheObject val, GridCacheVersion ver, AffinityTopologyVersion topVer)
        throws IgniteCheckedException {
        if (cctx.isDrEnabled() && drType != DR_NONE && !isInternal())
            cctx.dr().replicate(key, val, rawTtl(), rawExpireTime(), ver.conflictVersion(), drType, topVer);
    }

    /**
     * @return {@code true} if entry has readers. It makes sense only for dht entry.
     * @throws GridCacheEntryRemovedException If removed.
     */
    protected boolean hasReaders() throws GridCacheEntryRemovedException {
        return false;
    }

    /**
     *
     */
    protected void clearReaders() {
        // No-op.
    }

    /**
     * @param nodeId Node ID to clear.
     * @throws GridCacheEntryRemovedException If removed.
     */
    protected void clearReader(UUID nodeId) throws GridCacheEntryRemovedException {
        // No-op.
    }

    /** {@inheritDoc} */
    @Override public boolean clear(GridCacheVersion ver, boolean readers) throws IgniteCheckedException {
        synchronized (this) {
            if (obsolete())
                return false;

            CacheObject val = saveValueForIndexUnlocked();

            try {
                if ((!hasReaders() || readers)) {
                    // markObsolete will clear the value.
                    if (!(markObsolete0(ver, true, null))) {
                        if (log.isDebugEnabled())
                            log.debug("Entry could not be marked obsolete (it is still used): " + this);

                        return false;
                    }

                    clearReaders();
                }
                else {
                    if (log.isDebugEnabled())
                        log.debug("Entry could not be marked obsolete (it still has readers): " + this);

                    return false;
                }
            }
            catch (GridCacheEntryRemovedException ignore) {
                assert false;

                return false;
            }
<<<<<<< HEAD

            if (log.isDebugEnabled())
                log.debug("Entry has been marked obsolete: " + this);

            clearIndex(val, ver);

            releaseSwap();
=======

            if (log.isDebugEnabled())
                log.debug("Entry has been marked obsolete: " + this);

            removeValue(val, ver);
>>>>>>> 4a8fb8f3
        }

        onMarkedObsolete();

        cctx.cache().removeEntry(this); // Clear cache.

        return true;
    }

    /** {@inheritDoc} */
    @Override public synchronized GridCacheVersion obsoleteVersion() {
        return obsoleteVersionExtras();
    }

    /** {@inheritDoc} */
    @Override public boolean markObsolete(GridCacheVersion ver) {
        boolean obsolete;

        synchronized (this) {
            obsolete = markObsolete0(ver, true, null);
        }

        if (obsolete)
            onMarkedObsolete();

        return obsolete;
    }

    /** {@inheritDoc} */
    @Override public boolean markObsoleteIfEmpty(@Nullable GridCacheVersion ver) throws IgniteCheckedException {
        boolean obsolete = false;
        boolean deferred = false;

        try {
            synchronized (this) {
                if (obsoleteVersionExtras() != null)
                    return false;

                if (!hasValueUnlocked() || checkExpired()) {
                    if (ver == null)
                        ver = nextVersion();

                    if (cctx.deferredDelete() && !isStartVersion() && !detached() && !isInternal()) {
                        if (!deletedUnlocked()) {
                            update(null, 0L, 0L, ver, true);

                            deletedUnlocked(true);

                            deferred = true;
                        }
                    }
                    else
                        obsolete = markObsolete0(ver, true, null);
                }
            }
        }
        finally {
            if (obsolete)
                onMarkedObsolete();

            if (deferred)
                cctx.onDeferredDelete(this, ver);
        }

        return obsolete;
    }

    /** {@inheritDoc} */
    @Override public boolean markObsoleteVersion(GridCacheVersion ver) {
        assert cctx.deferredDelete();

        boolean marked;

        synchronized (this) {
            if (obsoleteVersionExtras() != null)
                return true;

            if (!this.ver.equals(ver))
                return false;

            marked = markObsolete0(ver, true, null);
        }

        if (marked)
            onMarkedObsolete();

        return marked;
    }

    /**
     * @return {@code True} if this entry should not be evicted from cache.
     */
    protected boolean evictionDisabled() {
        return false;
    }

    /**
     * <p>
     * Note that {@link #onMarkedObsolete()} should always be called after this method
     * returns {@code true}.
     *
     * @param ver Version.
     * @param clear {@code True} to clear.
     * @param extras Predefined extras.
     * @return {@code True} if entry is obsolete, {@code false} if entry is still used by other threads or nodes.
     */
    protected final boolean markObsolete0(GridCacheVersion ver, boolean clear, GridCacheObsoleteEntryExtras extras) {
        assert Thread.holdsLock(this);

        if (evictionDisabled()) {
            assert !obsolete() : this;

            return false;
        }

        GridCacheVersion obsoleteVer = obsoleteVersionExtras();

        if (ver != null) {
            // If already obsolete, then do nothing.
            if (obsoleteVer != null)
                return true;

            GridCacheMvcc mvcc = mvccExtras();

            if (mvcc == null || mvcc.isEmpty(ver)) {
                obsoleteVer = ver;

                obsoleteVersionExtras(obsoleteVer, extras);

                if (clear)
                    value(null);
            }

            return obsoleteVer != null;
        }
        else
            return obsoleteVer != null;
    }

    /** {@inheritDoc} */
    @Override public void onMarkedObsolete() {
        // No-op.
    }

    /** {@inheritDoc} */
    @Override public final synchronized boolean obsolete() {
        return obsoleteVersionExtras() != null;
    }

    /** {@inheritDoc} */
    @Override public final synchronized boolean obsolete(GridCacheVersion exclude) {
        GridCacheVersion obsoleteVer = obsoleteVersionExtras();

        return obsoleteVer != null && !obsoleteVer.equals(exclude);
    }

    /** {@inheritDoc} */
    @Override public synchronized boolean invalidate(@Nullable GridCacheVersion curVer, GridCacheVersion newVer)
        throws IgniteCheckedException {
        assert newVer != null;

        if (curVer == null || ver.equals(curVer)) {
            CacheObject val = saveValueForIndexUnlocked();

            value(null);

            ver = newVer;

            removeValue(val, ver);

            onInvalidate();
        }

        return obsoleteVersionExtras() != null;
    }

    /**
     * Called when entry invalidated.
     */
    protected void onInvalidate() {
        // No-op.
    }

    /** {@inheritDoc} */
    @Override public boolean invalidate(@Nullable CacheEntryPredicate[] filter)
        throws GridCacheEntryRemovedException, IgniteCheckedException {
        if (F.isEmptyOrNulls(filter)) {
            synchronized (this) {
                checkObsolete();

                invalidate(null, nextVersion());

                return true;
            }
        }
        else {
            // For optimistic checking.
            GridCacheVersion startVer;

            synchronized (this) {
                checkObsolete();

                startVer = ver;
            }

            if (!cctx.isAll(this, filter))
                return false;

            synchronized (this) {
                checkObsolete();

                if (startVer.equals(ver)) {
                    invalidate(null, nextVersion());

                    return true;
                }
            }

            // If version has changed then repeat the process.
            return invalidate(filter);
        }
    }

    /**
     *
     * @param val New value.
     * @param expireTime Expiration time.
     * @param ttl Time to live.
     * @param ver Update version.
     */
    protected final void update(@Nullable CacheObject val, long expireTime, long ttl, GridCacheVersion ver, boolean addTracked) {
        assert ver != null;
        assert Thread.holdsLock(this);
        assert ttl != CU.TTL_ZERO && ttl != CU.TTL_NOT_CHANGED && ttl >= 0 : ttl;

        long oldExpireTime = expireTimeExtras();

        if (addTracked && oldExpireTime != 0 && (expireTime != oldExpireTime || isStartVersion()) && cctx.config().isEagerTtl())
            cctx.ttl().removeTrackedEntry(this);

        value(val);

        ttlAndExpireTimeExtras(ttl, expireTime);

        this.ver = ver;

        if (addTracked && expireTime != 0 && (expireTime != oldExpireTime || isStartVersion()) && cctx.config().isEagerTtl())
            cctx.ttl().addTrackedEntry(this);
    }

    /**
     * Update TTL if it is changed.
     *
     * @param expiryPlc Expiry policy.
     */
    private void updateTtl(ExpiryPolicy expiryPlc) {
        long ttl = CU.toTtl(expiryPlc.getExpiryForAccess());

        if (ttl != CU.TTL_NOT_CHANGED)
            updateTtl(ttl);
    }

    /**
     * Update TTL is it is changed.
     *
     * @param expiryPlc Expiry policy.
     * @throws GridCacheEntryRemovedException If failed.
     */
    private void updateTtl(IgniteCacheExpiryPolicy expiryPlc) throws GridCacheEntryRemovedException {
        long ttl = expiryPlc.forAccess();

        if (ttl != CU.TTL_NOT_CHANGED) {
            updateTtl(ttl);

            expiryPlc.ttlUpdated(key(),
                version(),
                hasReaders() ? ((GridDhtCacheEntry)this).readers() : null);
        }
    }

    /**
     * @param ttl Time to live.
     */
    protected void updateTtl(long ttl) {
        assert ttl >= 0 || ttl == CU.TTL_ZERO : ttl;
        assert Thread.holdsLock(this);

        long expireTime;

        if (ttl == CU.TTL_ZERO) {
            ttl = CU.TTL_MINIMUM;
            expireTime = CU.expireTimeInPast();
        }
        else
            expireTime = CU.toExpireTime(ttl);

        long oldExpireTime = expireTimeExtras();

        if (oldExpireTime != 0 && expireTime != oldExpireTime && cctx.config().isEagerTtl())
            cctx.ttl().removeTrackedEntry(this);

        ttlAndExpireTimeExtras(ttl, expireTime);

<<<<<<< HEAD
        if (cctx.isSwapOrOffheapEnabled())
=======
        if (cctx.isOffHeapEnabled())
>>>>>>> 4a8fb8f3
            flags |= IS_SWAPPING_REQUIRED;

        if (expireTime != 0 && expireTime != oldExpireTime && cctx.config().isEagerTtl())
            cctx.ttl().addTrackedEntry(this);
    }

    /**
<<<<<<< HEAD
     * @return {@code True} if values should be stored off-heap.
     */
    protected final boolean isOffHeapValuesOnly() {
        return cctx.config().getMemoryMode() == CacheMemoryMode.OFFHEAP_VALUES;
    }

    /**
=======
>>>>>>> 4a8fb8f3
     * @throws GridCacheEntryRemovedException If entry is obsolete.
     */
    protected void checkObsolete() throws GridCacheEntryRemovedException {
        assert Thread.holdsLock(this);

        if (obsoleteVersionExtras() != null)
            throw new GridCacheEntryRemovedException();
    }

    /** {@inheritDoc} */
    @Override public KeyCacheObject key() {
        return key;
    }

    /** {@inheritDoc} */
    @Override public IgniteTxKey txKey() {
        return cctx.txKey(key);
    }

    /** {@inheritDoc} */
    @Override public synchronized GridCacheVersion version() throws GridCacheEntryRemovedException {
        checkObsolete();

        return ver;
    }

    /** {@inheritDoc} */
    @Override public synchronized boolean checkSerializableReadVersion(GridCacheVersion serReadVer)
        throws GridCacheEntryRemovedException {
        checkObsolete();

        if (!serReadVer.equals(ver)) {
            boolean empty = isStartVersion() || deletedUnlocked();

            if (serReadVer.equals(IgniteTxEntry.SER_READ_EMPTY_ENTRY_VER))
                return empty;
            else if (serReadVer.equals(IgniteTxEntry.SER_READ_NOT_EMPTY_VER))
                return !empty;

            return false;
        }

        return true;
    }

    /**
     * Gets hash value for the entry key.
     *
     * @return Hash value.
     */
    int hash() {
        return hash;
    }

    /** {@inheritDoc} */
    @Nullable @Override public CacheObject peek(boolean heap,
        boolean offheap,
        boolean swap,
        AffinityTopologyVersion topVer,
        @Nullable IgniteCacheExpiryPolicy expiryPlc)
        throws GridCacheEntryRemovedException, IgniteCheckedException {
        assert heap || offheap || swap;

        if (heap) {
            GridTuple<CacheObject> val = peekGlobal(topVer, null, expiryPlc);

            if (val != null)
                return val.get();
        }

        if (offheap || swap) {
            GridCacheSwapEntry e = cctx.swap().read(this, false, offheap, swap, true);

            return e != null ? e.value() : null;
        }

        return null;
    }

    /** {@inheritDoc} */
    @Nullable @Override public CacheObject peek(
        boolean heap,
        boolean offheap,
        boolean swap,
        @Nullable IgniteCacheExpiryPolicy plc)
        throws GridCacheEntryRemovedException, IgniteCheckedException {
        IgniteInternalTx tx = cctx.tm().localTxx();

        AffinityTopologyVersion topVer = tx != null ? tx.topologyVersion() : cctx.affinity().affinityTopologyVersion();

        return peek(heap, offheap, swap, topVer, plc);
    }

    /**
     * @param topVer Topology version.
     * @param filter Filter.
     * @param expiryPlc Optional expiry policy.
     * @return Peeked value.
     * @throws GridCacheEntryRemovedException If entry got removed.
     * @throws IgniteCheckedException If unexpected cache failure occurred.
     */
    @SuppressWarnings({"RedundantTypeArguments"})
    @Nullable private GridTuple<CacheObject> peekGlobal(
        AffinityTopologyVersion topVer,
        CacheEntryPredicate[] filter,
        @Nullable IgniteCacheExpiryPolicy expiryPlc)
        throws GridCacheEntryRemovedException, IgniteCheckedException {
        if (!valid(topVer))
            return null;

        boolean rmv = false;

        try {
            while (true) {
                GridCacheVersion ver;
                CacheObject val;

                synchronized (this) {
                    if (checkExpired()) {
                        rmv = markObsolete0(cctx.versions().next(this.ver), true, null);

                        return null;
                    }

                    checkObsolete();

                    ver = this.ver;
                    val = this.val;

                    if (val != null && expiryPlc != null)
                        updateTtl(expiryPlc);
                }

                if (val == null)
                    return null;

                if (!cctx.isAll(this, filter))
                    return null;

                if (F.isEmptyOrNulls(filter) || ver.equals(version()))
                    return F.t(val);
            }
        }
        finally {
            if (rmv) {
                onMarkedObsolete();

                cctx.cache().removeEntry(this);
            }
        }
    }

    /**
     * TODO: GG-4009: do we need to generate event and invalidate value?
     *
     * @return {@code true} if expired.
     * @throws IgniteCheckedException In case of failure.
     */
    private boolean checkExpired() throws IgniteCheckedException {
        assert Thread.holdsLock(this);

        long expireTime = expireTimeExtras();

        if (expireTime > 0) {
            long delta = expireTime - U.currentTimeMillis();

            if (log.isDebugEnabled())
                log.debug("Checked expiration time for entry [timeLeft=" + delta + ", entry=" + this + ']');

            if (delta <= 0) {
                removeValue(saveValueForIndexUnlocked(), ver);

                return true;
            }
        }

        return false;
    }

    /**
     * @return Value.
     */
    @Override public synchronized CacheObject rawGet() {
        return val;
    }

    /** {@inheritDoc} */
    @Override public synchronized boolean hasValue() {
        return hasValueUnlocked();
    }

    /**
     * @return {@code True} if this entry has value.
     */
    protected boolean hasValueUnlocked() {
        assert Thread.holdsLock(this);

        return val != null;
    }

    /** {@inheritDoc} */
    @Override public synchronized CacheObject rawPut(CacheObject val, long ttl) {
        CacheObject old = this.val;

        update(val, CU.toExpireTime(ttl), ttl, nextVersion(), true);

        return old;
    }

    /** {@inheritDoc} */
    @SuppressWarnings({"RedundantTypeArguments"})
    @Override public boolean initialValue(
        CacheObject val,
        GridCacheVersion ver,
        long ttl,
        long expireTime,
        boolean preload,
        AffinityTopologyVersion topVer,
        GridDrType drType)
        throws IgniteCheckedException, GridCacheEntryRemovedException {
        synchronized (this) {
            checkObsolete();

            if ((isNew() && !cctx.offheap().containsKey(key, partition())) || (!preload && deletedUnlocked())) {
                long expTime = expireTime < 0 ? CU.toExpireTime(ttl) : expireTime;

                val = cctx.kernalContext().cacheObjects().prepareForCache(val, cctx);

                if (val != null)
                    storeValue(val, expTime, ver);

                // Version does not change for load ops.
                update(val, expTime, ttl, ver, true);

                boolean skipQryNtf = false;

                if (val == null) {
                    skipQryNtf = true;

                    if (cctx.deferredDelete() && !isInternal()) {
                        assert !deletedUnlocked();

                        deletedUnlocked(true);
                    }
                }
                else if (deletedUnlocked())
                    deletedUnlocked(false);

                long updateCntr = 0;

                if (!preload)
                    updateCntr = nextPartCounter(topVer);

                drReplicate(drType, val, ver, topVer);

                if (!skipQryNtf) {
                    cctx.continuousQueries().onEntryUpdated(
                        key,
                        val,
                        null,
                        this.isInternal() || !this.context().userCache(),
                        this.partition(),
                        true,
                        preload,
                        updateCntr,
<<<<<<< HEAD
=======
                        null,
>>>>>>> 4a8fb8f3
                        topVer);

                    cctx.dataStructures().onEntryUpdated(key, false, true);
                }

                if (cctx.store().isLocal()) {
                    if (val != null)
                        cctx.store().put(null, key, val, ver);
                }

                return true;
            }

            return false;
        }
    }

    /**
     * @param topVer Topology version.
     * @return Update counter.
     */
    private long nextPartCounter(AffinityTopologyVersion topVer) {
        long updateCntr;

        if (!cctx.isLocal() && !isNear()) {
            GridDhtLocalPartition locPart = cctx.topology().localPartition(partition(), topVer, false);

            if (locPart == null)
                return 0;

            updateCntr = locPart.nextUpdateCounter();
        }
        else
            updateCntr = 0;

        return updateCntr;
    }

    /** {@inheritDoc} */
    @Override public synchronized boolean initialValue(KeyCacheObject key, GridCacheSwapEntry unswapped) throws
        IgniteCheckedException,
        GridCacheEntryRemovedException {
        checkObsolete();

        if (isNew()) {
            CacheObject val = unswapped.value();

            val = cctx.kernalContext().cacheObjects().prepareForCache(val, cctx);

            // Version does not change for load ops.
            update(val,
                unswapped.expireTime(),
                unswapped.ttl(),
                unswapped.version(),
                true
            );

            return true;
        }

        return false;
    }

    /** {@inheritDoc} */
    @Override public synchronized GridCacheVersionedEntryEx versionedEntry(final boolean keepBinary)
        throws IgniteCheckedException, GridCacheEntryRemovedException {
        boolean isNew = isStartVersion();

        CacheObject val = isNew ? unswap(true) : this.val;

        return new GridCachePlainVersionedEntry<>(cctx.unwrapBinaryIfNeeded(key, keepBinary, true),
            cctx.unwrapBinaryIfNeeded(val, keepBinary, true),
            ttlExtras(),
            expireTimeExtras(),
            ver.conflictVersion(),
            isNew);
    }

    /** {@inheritDoc} */
    @Override public synchronized GridCacheVersion versionedValue(CacheObject val,
        GridCacheVersion curVer,
        GridCacheVersion newVer)
        throws IgniteCheckedException, GridCacheEntryRemovedException {

        checkObsolete();

        if (curVer == null || curVer.equals(ver)) {
            if (val != this.val) {
                GridCacheMvcc mvcc = mvccExtras();

                if (mvcc != null && !mvcc.isEmpty())
                    return null;

                if (newVer == null)
                    newVer = cctx.versions().next();

                long ttl = ttlExtras();

                long expTime = CU.toExpireTime(ttl);

                // Detach value before index update.
                val = cctx.kernalContext().cacheObjects().prepareForCache(val, cctx);

                if (val != null) {
                    storeValue(val, expTime, newVer);

                    if (deletedUnlocked())
                        deletedUnlocked(false);
                }

                // Version does not change for load ops.
                update(val, expTime, ttl, newVer, true);

                return newVer;
            }
        }

        return null;
    }

    /**
     * Gets next version for this cache entry.
     *
     * @return Next version.
     */
    private GridCacheVersion nextVersion() {
        // Do not change topology version when generating next version.
        return cctx.versions().next(ver);
    }

    /** {@inheritDoc} */
    @Override public synchronized boolean hasLockCandidate(GridCacheVersion ver) throws GridCacheEntryRemovedException {
        checkObsolete();

        GridCacheMvcc mvcc = mvccExtras();

        return mvcc != null && mvcc.hasCandidate(ver);
    }

    /** {@inheritDoc} */
    @Override public synchronized boolean hasLockCandidate(long threadId) throws GridCacheEntryRemovedException {
        checkObsolete();

        GridCacheMvcc mvcc = mvccExtras();

        return mvcc != null && mvcc.localCandidate(threadId) != null;
    }

    /** {@inheritDoc} */
    @Override public synchronized boolean lockedByAny(GridCacheVersion... exclude)
        throws GridCacheEntryRemovedException {
        checkObsolete();

        GridCacheMvcc mvcc = mvccExtras();

        return mvcc != null && !mvcc.isEmpty(exclude);
    }

    /** {@inheritDoc} */
    @Override public boolean lockedByThread() throws GridCacheEntryRemovedException {
        return lockedByThread(Thread.currentThread().getId());
    }

    /** {@inheritDoc} */
    @Override public synchronized boolean lockedLocally(GridCacheVersion lockVer)
        throws GridCacheEntryRemovedException {
        checkObsolete();

        GridCacheMvcc mvcc = mvccExtras();

        return mvcc != null && mvcc.isLocallyOwned(lockVer);
    }

    /** {@inheritDoc} */
    @Override public synchronized boolean lockedByThread(long threadId, GridCacheVersion exclude)
        throws GridCacheEntryRemovedException {
        checkObsolete();

        GridCacheMvcc mvcc = mvccExtras();

        return mvcc != null && mvcc.isLocallyOwnedByThread(threadId, false, exclude);
    }

    /** {@inheritDoc} */
    @Override public synchronized boolean lockedLocallyByIdOrThread(GridCacheVersion lockVer, long threadId)
        throws GridCacheEntryRemovedException {
        GridCacheMvcc mvcc = mvccExtras();

        return mvcc != null && mvcc.isLocallyOwnedByIdOrThread(lockVer, threadId);
    }

    /** {@inheritDoc} */
    @Override public synchronized boolean lockedByThread(long threadId) throws GridCacheEntryRemovedException {
        checkObsolete();

        GridCacheMvcc mvcc = mvccExtras();

        return mvcc != null && mvcc.isLocallyOwnedByThread(threadId, true);
    }

    /** {@inheritDoc} */
    @Override public synchronized boolean lockedBy(GridCacheVersion ver) throws GridCacheEntryRemovedException {
        checkObsolete();

        GridCacheMvcc mvcc = mvccExtras();

        return mvcc != null && mvcc.isOwnedBy(ver);
    }

    /** {@inheritDoc} */
    @Override public synchronized boolean lockedByThreadUnsafe(long threadId) {
        GridCacheMvcc mvcc = mvccExtras();

        return mvcc != null && mvcc.isLocallyOwnedByThread(threadId, true);
    }

    /** {@inheritDoc} */
    @Override public synchronized boolean lockedByUnsafe(GridCacheVersion ver) {
        GridCacheMvcc mvcc = mvccExtras();

        return mvcc != null && mvcc.isOwnedBy(ver);
    }

    /** {@inheritDoc} */
    @Override public synchronized boolean lockedLocallyUnsafe(GridCacheVersion lockVer) {
        GridCacheMvcc mvcc = mvccExtras();

        return mvcc != null && mvcc.isLocallyOwned(lockVer);
    }

    /** {@inheritDoc} */
    @Override public synchronized boolean hasLockCandidateUnsafe(GridCacheVersion ver) {
        GridCacheMvcc mvcc = mvccExtras();

        return mvcc != null && mvcc.hasCandidate(ver);
    }

    /** {@inheritDoc} */
    @Override public synchronized Collection<GridCacheMvccCandidate> localCandidates(GridCacheVersion... exclude)
        throws GridCacheEntryRemovedException {
        checkObsolete();

        GridCacheMvcc mvcc = mvccExtras();

        return mvcc == null ? Collections.<GridCacheMvccCandidate>emptyList() : mvcc.localCandidates(exclude);
    }

    /** {@inheritDoc} */
    @Override public Collection<GridCacheMvccCandidate> remoteMvccSnapshot(GridCacheVersion... exclude) {
        return Collections.emptyList();
    }

    /** {@inheritDoc} */
    @Nullable @Override public synchronized GridCacheMvccCandidate candidate(GridCacheVersion ver)
        throws GridCacheEntryRemovedException {
        checkObsolete();

        GridCacheMvcc mvcc = mvccExtras();

        return mvcc == null ? null : mvcc.candidate(ver);
    }

    /** {@inheritDoc} */
    @Override public synchronized GridCacheMvccCandidate localCandidate(long threadId)
        throws GridCacheEntryRemovedException {
        checkObsolete();

        GridCacheMvcc mvcc = mvccExtras();

        return mvcc == null ? null : mvcc.localCandidate(threadId);
    }

    /** {@inheritDoc} */
    @Override public GridCacheMvccCandidate candidate(UUID nodeId, long threadId)
        throws GridCacheEntryRemovedException {
        boolean loc = cctx.nodeId().equals(nodeId);

        synchronized (this) {
            checkObsolete();

            GridCacheMvcc mvcc = mvccExtras();

            return mvcc == null ? null : loc ? mvcc.localCandidate(threadId) :
                mvcc.remoteCandidate(nodeId, threadId);
        }
    }

    /** {@inheritDoc} */
    @Override public synchronized GridCacheMvccCandidate localOwner() throws GridCacheEntryRemovedException {
        checkObsolete();

        GridCacheMvcc mvcc = mvccExtras();

        return mvcc == null ? null : mvcc.localOwner();
    }

    /** {@inheritDoc} */
    @Override public synchronized long rawExpireTime() {
        return expireTimeExtras();
    }

    /** {@inheritDoc} */
    @Override public long expireTimeUnlocked() {
        assert Thread.holdsLock(this);

        return expireTimeExtras();
    }

    /** {@inheritDoc} */
    @Override public boolean onTtlExpired(GridCacheVersion obsoleteVer) {
        boolean obsolete = false;
        boolean deferred = false;
        GridCacheVersion ver0 = null;

        try {
            synchronized (this) {
                CacheObject expiredVal = saveOldValueUnlocked(false);

                boolean expired = checkExpired();

                if (expired) {
                    if (!obsolete()) {
                        if (cctx.deferredDelete() && !detached() && !isInternal()) {
                            if (!deletedUnlocked()) {
                                update(null, 0L, 0L, ver0 = ver, true);

                                deletedUnlocked(true);

                                deferred = true;
                            }
                        }
                        else {
                            if (markObsolete0(obsoleteVer, true, null))
                                obsolete = true; // Success, will return "true".
                        }
                    }

                    removeValue(expiredVal, ver);

                    if (cctx.events().isRecordable(EVT_CACHE_OBJECT_EXPIRED)) {
                        cctx.events().addEvent(partition(),
                            key,
                            cctx.localNodeId(),
                            null,
                            EVT_CACHE_OBJECT_EXPIRED,
                            null,
                            false,
                            expiredVal,
                            expiredVal != null,
                            null,
                            null,
                            null,
                            true);
                    }

                    cctx.continuousQueries().onEntryExpired(this, key, expiredVal);
                }
            }
        }
        catch (IgniteCheckedException e) {
            U.error(log, "Failed to clean up expired cache entry: " + this, e);
        }
        finally {
            if (obsolete) {
                onMarkedObsolete();

                cctx.cache().removeEntry(this);
            }

            if (deferred) {
                assert ver0 != null;

                cctx.onDeferredDelete(this, ver0);
            }

            if ((obsolete || deferred) && cctx.cache().configuration().isStatisticsEnabled())
                cctx.cache().metrics0().onEvict();
        }

        return obsolete;
    }

    /** {@inheritDoc} */
    @Override public synchronized long rawTtl() {
        return ttlExtras();
    }

    /** {@inheritDoc} */
    @SuppressWarnings({"IfMayBeConditional"})
    @Override public long expireTime() throws GridCacheEntryRemovedException {
        IgniteTxLocalAdapter tx = currentTx();

        if (tx != null) {
            long time = tx.entryExpireTime(txKey());

            if (time > 0)
                return time;
        }

        synchronized (this) {
            checkObsolete();

            return expireTimeExtras();
        }
    }

    /** {@inheritDoc} */
    @SuppressWarnings({"IfMayBeConditional"})
    @Override public long ttl() throws GridCacheEntryRemovedException {
        IgniteTxLocalAdapter tx = currentTx();

        if (tx != null) {
            long entryTtl = tx.entryTtl(txKey());

            if (entryTtl > 0)
                return entryTtl;
        }

        synchronized (this) {
            checkObsolete();

            return ttlExtras();
        }
    }

    /**
     * @return Current transaction.
     */
    private IgniteTxLocalAdapter currentTx() {
        if (cctx.isDht())
            return cctx.dht().near().context().tm().localTx();
        else
            return cctx.tm().localTx();
    }

    /** {@inheritDoc} */
    @Override public void updateTtl(@Nullable GridCacheVersion ver, long ttl) throws GridCacheEntryRemovedException {
        synchronized (this) {
            checkObsolete();

            updateTtl(ttl);

            /*
            TODO IGNITE-305.
            try {
                if (var == null || ver.equals(version()))
                    updateTtl(ttl);
            }
            catch (GridCacheEntryRemovedException ignored) {
                // No-op.
            }
            */
        }
    }

    /** {@inheritDoc} */
    @Override public synchronized CacheObject valueBytes() throws GridCacheEntryRemovedException {
        checkObsolete();

        return this.val;
    }

    /** {@inheritDoc} */
    @Nullable @Override public CacheObject valueBytes(@Nullable GridCacheVersion ver)
        throws IgniteCheckedException, GridCacheEntryRemovedException {
        CacheObject val = null;

        synchronized (this) {
            checkObsolete();

            if (ver == null || this.ver.equals(ver))
                val = this.val;
        }

        return val;
    }

    /**
     * Stores value in offheap.
     *
     * @param val Value.
     * @param expireTime Expire time.
     * @param ver New entry version.
     * @throws IgniteCheckedException If update failed.
     */
    protected void storeValue(@Nullable CacheObject val,
        long expireTime,
        GridCacheVersion ver) throws IgniteCheckedException {
        assert Thread.holdsLock(this);
        assert val != null : "null values in update for key: " + key;

        cctx.offheap().update(key, val, ver, expireTime, partition());
    }

    /**
     * Removes value from offheap.
     *
     * @param prevVal Previous value (if needed for index update).
     * @throws IgniteCheckedException If failed.
     */
    protected void removeValue(CacheObject prevVal, GridCacheVersion prevVer) throws IgniteCheckedException {
        assert Thread.holdsLock(this);

        cctx.offheap().remove(key, prevVal, prevVer, partition());
    }

    /**
     * This method will return current value only if clearIndex(V) will require previous value.
     * If previous value is not required, this method will return {@code null}.
     *
     * @return Previous value or {@code null}.
     * @throws IgniteCheckedException If failed to retrieve previous value.
     */
    protected final CacheObject saveValueForIndexUnlocked() throws IgniteCheckedException {
        return saveOldValueUnlocked(true);
    }

    /**
     * @param qryOnly If {@code true} reads old value only if query indexing is enabled.
     * @return Previous value or {@code null}.
     * @throws IgniteCheckedException If failed to retrieve previous value.
     */
    private CacheObject saveOldValueUnlocked(boolean qryOnly) throws IgniteCheckedException {
        assert Thread.holdsLock(this);

        if (qryOnly && !cctx.queries().enabled())
            return null;

        CacheObject val = this.val;

        if (val == null && isStartVersion()) {
            IgniteBiTuple<CacheObject, GridCacheVersion> t = cctx.offheap().read(key, partition());

            if (t != null)
                val = t.get1();
        }

        return val;
    }

    /** {@inheritDoc} */
    @SuppressWarnings("unchecked")
    @Override public <K, V> Cache.Entry<K, V> wrap() {
        try {
            IgniteInternalTx tx = cctx.tm().userTx();

            CacheObject val;

            if (tx != null) {
                GridTuple<CacheObject> peek = tx.peek(cctx, false, key);

                val = peek == null ? rawGet() : peek.get();
            }
            else
                val = rawGet();

            return new CacheEntryImpl<>(key.<K>value(cctx.cacheObjectContext(), false),
                CU.<V>value(val, cctx, false), ver);
        }
        catch (GridCacheFilterFailedException ignored) {
            throw new IgniteException("Should never happen.");
        }
    }

    /** {@inheritDoc} */
    @Override public <K, V> Cache.Entry<K, V> wrapLazyValue() {
        CacheOperationContext opCtx = cctx.operationContextPerCall();

        return new LazyValueEntry<>(key, opCtx != null && opCtx.isKeepBinary());
    }

    /** {@inheritDoc} */
    @Override @Nullable public CacheObject peekVisibleValue() {
        try {
            IgniteInternalTx tx = cctx.tm().userTx();

            if (tx != null) {
                GridTuple<CacheObject> peek = tx.peek(cctx, false, key);

                if (peek != null)
                    return peek.get();
            }

            if (detached())
                return rawGet();

            for (;;) {
                GridCacheEntryEx e = cctx.cache().peekEx(key);

                if (e == null)
                    return null;

                try {
                    return e.peek(true, false, false, null);
                }
                catch (GridCacheEntryRemovedException ignored) {
                    // No-op.
                }
                catch (IgniteCheckedException ex) {
                    throw new IgniteException(ex);
                }
            }
        }
        catch (GridCacheFilterFailedException ignored) {
            throw new IgniteException("Should never happen.");
        }
    }

    /** {@inheritDoc} */
    @Override public <K, V> EvictableEntry<K, V> wrapEviction() {
        return new CacheEvictableEntryImpl<>(this);
    }

    /** {@inheritDoc} */
    @Override public synchronized <K, V> CacheEntryImplEx<K, V> wrapVersioned() {
        return new CacheEntryImplEx<>(key.<K>value(cctx.cacheObjectContext(), false), null, ver);
    }

    /**
     * @return Entry which holds key, value and version.
     */
    private synchronized <K, V> CacheEntryImplEx<K, V> wrapVersionedWithValue() {
        V val = this.val == null ? null : this.val.<V>value(cctx.cacheObjectContext(), false);

        return new CacheEntryImplEx<>(key.<K>value(cctx.cacheObjectContext(), false), val, ver);
    }

    /** {@inheritDoc} */
    @Override public boolean evictInternal(GridCacheVersion obsoleteVer,
        @Nullable CacheEntryPredicate[] filter) throws IgniteCheckedException {
        // TODO GG-10884: evictions from offheap(pagememory) are not supported.

        boolean marked = false;

        try {
            if (F.isEmptyOrNulls(filter)) {
                synchronized (this) {
                    if (evictionDisabled()) {
                        assert !obsolete();

                        return false;
                    }

                    if (obsoleteVersionExtras() != null)
                        return true;

                    if (!hasReaders() && markObsolete0(obsoleteVer, false, null)) {
                        // Nullify value after swap.
                        value(null);

                        marked = true;

                        return true;
                    }
                }
            }
            else {
                // For optimistic check.
                while (true) {
                    GridCacheVersion v;

                    synchronized (this) {
                        v = ver;
                    }

                    if (!cctx.isAll(/*version needed for sync evicts*/this, filter))
                        return false;

                    synchronized (this) {
                        if (evictionDisabled()) {
                            assert !obsolete();

                            return false;
                        }

                        if (obsoleteVersionExtras() != null)
                            return true;

                        if (!v.equals(ver))
                            // Version has changed since entry passed the filter. Do it again.
                            continue;

                        CacheObject prevVal = saveValueForIndexUnlocked();

                        if (!hasReaders() && markObsolete0(obsoleteVer, false, null)) {
                            // Nullify value after swap.
                            value(null);

                            marked = true;

                            return true;
                        }
                        else
                            return false;
                    }
                }
            }
        }
        catch (GridCacheEntryRemovedException ignore) {
            if (log.isDebugEnabled())
                log.debug("Got removed entry when evicting (will simply return): " + this);

            return true;
        }
        finally {
            if (marked)
                onMarkedObsolete();
        }

        return false;
    }

    /** {@inheritDoc} */
    @Override public GridCacheBatchSwapEntry evictInBatchInternal(GridCacheVersion obsoleteVer)
        throws IgniteCheckedException {
        assert Thread.holdsLock(this);
        assert cctx.isOffHeapEnabled();
        assert !obsolete();

        GridCacheBatchSwapEntry ret = null;

        try {
            if (!hasReaders() && markObsolete0(obsoleteVer, false, null)) {
                if (!isStartVersion() && hasValueUnlocked()) {
                    IgniteUuid valClsLdrId = null;
                    IgniteUuid keyClsLdrId = null;

                    if (cctx.deploymentEnabled()) {
                        if (val != null) {
                            valClsLdrId = cctx.deploy().getClassLoaderId(
                                U.detectObjectClassLoader(val.value(cctx.cacheObjectContext(), false)));
                        }

                        keyClsLdrId = cctx.deploy().getClassLoaderId(
                            U.detectObjectClassLoader(keyValue(false)));
                    }

                    IgniteBiTuple<byte[], Byte> valBytes = valueBytes0();

                    ret = new GridCacheBatchSwapEntry(key(),
                        partition(),
                        ByteBuffer.wrap(valBytes.get1()),
                        valBytes.get2(),
                        ver,
                        ttlExtras(),
                        expireTimeExtras(),
                        keyClsLdrId,
                        valClsLdrId);
                }

                value(null);
            }
        }
        catch (GridCacheEntryRemovedException ignored) {
            if (log.isDebugEnabled())
                log.debug("Got removed entry when evicting (will simply return): " + this);
        }

        return ret;
    }

    /**
     * @param filter Entry filter.
     * @return {@code True} if entry is visitable.
     */
    public boolean visitable(CacheEntryPredicate[] filter) {
        boolean rmv = false;

        try {
            synchronized (this) {
                if (obsoleteOrDeleted())
                    return false;

                if (checkExpired()) {
                    rmv = markObsolete0(cctx.versions().next(this.ver), true, null);

                    return false;
                }
            }

            if (filter != CU.empty0() && !cctx.isAll(this, filter))
                return false;
        }
        catch (IgniteCheckedException e) {
            U.error(log, "An exception was thrown while filter checking.", e);

            RuntimeException ex = e.getCause(RuntimeException.class);

            if (ex != null)
                throw ex;

            Error err = e.getCause(Error.class);

            if (err != null)
                throw err;

            return false;
        }
        finally {
            if (rmv) {
                onMarkedObsolete();

                cctx.cache().removeEntry(this);
            }
        }

        IgniteInternalTx tx = cctx.tm().localTxx();

        if (tx != null) {
            IgniteTxEntry e = tx.entry(txKey());

            boolean rmvd = e != null && e.op() == DELETE;

            return !rmvd;
        }

        return true;
    }

    /** {@inheritDoc} */
    @Override public boolean deleted() {
        if (!cctx.deferredDelete())
            return false;

        synchronized (this) {
            return deletedUnlocked();
        }
    }

    /** {@inheritDoc} */
    @Override public synchronized boolean obsoleteOrDeleted() {
        return obsoleteVersionExtras() != null ||
            (cctx.deferredDelete() && (deletedUnlocked() || !hasValueUnlocked()));
    }

    /**
     * @return {@code True} if deleted.
     */
    @SuppressWarnings("SimplifiableIfStatement")
    protected boolean deletedUnlocked() {
        assert Thread.holdsLock(this);

        if (!cctx.deferredDelete())
            return false;

        return (flags & IS_DELETED_MASK) != 0;
    }

    /**
     * @param deleted {@code True} if deleted.
     */
    protected void deletedUnlocked(boolean deleted) {
        assert Thread.holdsLock(this);
        assert cctx.deferredDelete();

        if (deleted) {
            assert !deletedUnlocked() : this;

            flags |= IS_DELETED_MASK;

            decrementMapPublicSize();
        }
        else {
            assert deletedUnlocked() : this;

            flags &= ~IS_DELETED_MASK;

            incrementMapPublicSize();
        }
    }

    /**
     *  Increments public size of map.
     */
    protected void incrementMapPublicSize() {
        cctx.incrementPublicSize(this);
    }

    /**
     * Decrements public size of map.
     */
    protected void decrementMapPublicSize() {
        cctx.decrementPublicSize(this);
    }

    /**
     * @return MVCC.
     */
    @Nullable protected GridCacheMvcc mvccExtras() {
        return extras != null ? extras.mvcc() : null;
    }

    /**
     * @param mvcc MVCC.
     */
    protected void mvccExtras(@Nullable GridCacheMvcc mvcc) {
        extras = (extras != null) ? extras.mvcc(mvcc) : mvcc != null ? new GridCacheMvccEntryExtras(mvcc) : null;
    }

    /**
     * @return Obsolete version.
     */
    @Nullable protected GridCacheVersion obsoleteVersionExtras() {
        return extras != null ? extras.obsoleteVersion() : null;
    }

    /**
     * @param obsoleteVer Obsolete version.
     */
    protected void obsoleteVersionExtras(@Nullable GridCacheVersion obsoleteVer, GridCacheObsoleteEntryExtras ext) {
        extras = (extras != null) ?
            extras.obsoleteVersion(obsoleteVer) :
            obsoleteVer != null ?
                (ext != null) ? ext : new GridCacheObsoleteEntryExtras(obsoleteVer) :
                null;
    }

    /**
     * Updates metrics.
     *
     * @param op Operation.
     * @param metrics Update merics flag.
     */
    private void updateMetrics(GridCacheOperation op, boolean metrics) {
        if (metrics && cctx.cache().configuration().isStatisticsEnabled()) {
            if (op == GridCacheOperation.DELETE)
                cctx.cache().metrics0().onRemove();
            else
                cctx.cache().metrics0().onWrite();
        }
    }

    /**
     * @return TTL.
     */
    public long ttlExtras() {
        return extras != null ? extras.ttl() : 0;
    }

    /**
     * @return Expire time.
     */
    public long expireTimeExtras() {
        return extras != null ? extras.expireTime() : 0L;
    }

    /**
     * @param ttl TTL.
     * @param expireTime Expire time.
     */
    protected void ttlAndExpireTimeExtras(long ttl, long expireTime) {
        assert ttl != CU.TTL_NOT_CHANGED && ttl != CU.TTL_ZERO;

        extras = (extras != null) ? extras.ttlAndExpireTime(ttl, expireTime) : ttl != CU.TTL_ETERNAL ?
            new GridCacheTtlEntryExtras(ttl, expireTime) : null;
    }

    /**
     * @return Size of extras object.
     */
    private int extrasSize() {
        return extras != null ? extras.size() : 0;
    }

    /** {@inheritDoc} */
    @Override public void onUnlock() {
        // No-op.
    }

    /** {@inheritDoc} */
    @Override public boolean equals(Object o) {
        // Identity comparison left on purpose.
        return o == this;
    }

    /** {@inheritDoc} */
    @Override public int hashCode() {
        return hash;
    }

    /** {@inheritDoc} */
    @Override public synchronized String toString() {
        return S.toString(GridCacheMapEntry.class, this);
    }

    /**
     *
     */
    private class LazyValueEntry<K, V> implements Cache.Entry<K, V> {
        /** */
        private final KeyCacheObject key;

        /** */
        private boolean keepBinary;

        /**
         * @param key Key.
         */
        private LazyValueEntry(KeyCacheObject key, boolean keepBinary) {
            this.key = key;
            this.keepBinary = keepBinary;
        }

        /** {@inheritDoc} */
        @Override public K getKey() {
            return (K)cctx.cacheObjectContext().unwrapBinaryIfNeeded(key, keepBinary);
        }

        /** {@inheritDoc} */
        @SuppressWarnings("unchecked")
        @Override public V getValue() {
            return (V)cctx.cacheObjectContext().unwrapBinaryIfNeeded(peekVisibleValue(), keepBinary);
        }

        /** {@inheritDoc} */
        @SuppressWarnings("unchecked")
        @Override public <T> T unwrap(Class<T> cls) {
            if (cls.isAssignableFrom(IgniteCache.class))
                return (T)cctx.grid().cache(cctx.name());

            if (cls.isAssignableFrom(getClass()))
                return (T)this;

            if (cls.isAssignableFrom(EvictableEntry.class))
                return (T)wrapEviction();

            if (cls.isAssignableFrom(CacheEntryImplEx.class))
                return cls == CacheEntryImplEx.class ? (T)wrapVersioned() : (T)wrapVersionedWithValue();

            if (cls.isAssignableFrom(GridCacheVersion.class))
                return (T)ver;

            if (cls.isAssignableFrom(GridCacheMapEntry.this.getClass()))
                return (T)GridCacheMapEntry.this;

            throw new IllegalArgumentException("Unwrapping to class is not supported: " + cls);
        }

        /** {@inheritDoc} */
        @Override public String toString() {
            return "IteratorEntry [key=" + key + ']';
        }
    }
}<|MERGE_RESOLUTION|>--- conflicted
+++ resolved
@@ -33,12 +33,6 @@
 import org.apache.ignite.IgniteLogger;
 import org.apache.ignite.cache.CacheAtomicWriteOrderMode;
 import org.apache.ignite.cache.eviction.EvictableEntry;
-<<<<<<< HEAD
-import org.apache.ignite.internal.binary.BinaryObjectOffheapImpl;
-import org.apache.ignite.internal.managers.deployment.GridDeploymentInfo;
-import org.apache.ignite.internal.managers.deployment.GridDeploymentInfoBean;
-=======
->>>>>>> 4a8fb8f3
 import org.apache.ignite.internal.processors.affinity.AffinityTopologyVersion;
 import org.apache.ignite.internal.processors.cache.distributed.dht.GridDhtCacheEntry;
 import org.apache.ignite.internal.processors.cache.distributed.dht.GridDhtLocalPartition;
@@ -48,10 +42,6 @@
 import org.apache.ignite.internal.processors.cache.extras.GridCacheMvccEntryExtras;
 import org.apache.ignite.internal.processors.cache.extras.GridCacheObsoleteEntryExtras;
 import org.apache.ignite.internal.processors.cache.extras.GridCacheTtlEntryExtras;
-<<<<<<< HEAD
-import org.apache.ignite.internal.processors.cache.query.GridCacheQueryManager;
-=======
->>>>>>> 4a8fb8f3
 import org.apache.ignite.internal.processors.cache.query.continuous.CacheContinuousQueryListener;
 import org.apache.ignite.internal.processors.cache.transactions.IgniteInternalTx;
 import org.apache.ignite.internal.processors.cache.transactions.IgniteTxEntry;
@@ -375,52 +365,7 @@
     }
 
     /** {@inheritDoc} */
-<<<<<<< HEAD
-    @Override public boolean onOffheapEvict(byte[] entry, GridCacheVersion evictVer, GridCacheVersion obsoleteVer)
-        throws IgniteCheckedException, GridCacheEntryRemovedException {
-        assert cctx.swap().offHeapEnabled() && (cctx.swap().swapEnabled() || cctx.queries().enabled()) : this;
-
-        boolean obsolete;
-
-        synchronized (this) {
-            checkObsolete();
-
-            if (hasReaders() || !isStartVersion())
-                return false;
-
-            GridCacheMvcc mvcc = mvccExtras();
-
-            if (mvcc != null && !mvcc.isEmpty(obsoleteVer))
-                return false;
-
-            if (cctx.swap().onOffheapEvict(key, entry, partition(), evictVer)) {
-                assert !hasValueUnlocked() : this;
-
-                obsolete = markObsolete0(obsoleteVer, false, null);
-
-                assert obsolete : this;
-
-                if (!cctx.swap().swapEnabled()) {
-                    CacheObject val = cctx.swap().unmarshalSwapEntryValue(entry);
-
-                    clearIndex(val, evictVer);
-                }
-            }
-            else
-                obsolete = false;
-        }
-
-        if (obsolete)
-            onMarkedObsolete();
-
-        return obsolete;
-    }
-
-    /** {@inheritDoc} */
-    @Override public CacheObject unswap() throws IgniteCheckedException, GridCacheEntryRemovedException {
-=======
     @Override public final CacheObject unswap() throws IgniteCheckedException, GridCacheEntryRemovedException {
->>>>>>> 4a8fb8f3
         return unswap(true);
     }
 
@@ -437,74 +382,6 @@
             checkObsolete();
 
             if (isStartVersion() && ((flags & IS_UNSWAPPED_MASK) == 0)) {
-<<<<<<< HEAD
-                if (cctx.isDatabaseEnabled()) {
-                    IgniteBiTuple<CacheObject, GridCacheVersion> read = cctx.queries().read(key, partition());
-
-                    flags |= IS_UNSWAPPED_MASK;
-
-                    if (read != null) {
-                        CacheObject idxVal = read.get1();
-
-                        // Set unswapped value.
-                        update(idxVal, 0, 0, read.get2(), true);
-
-                        return idxVal;
-                    }
-                }
-                else {
-                    GridCacheSwapEntry e;
-
-                    if (cctx.offheapTiered()) {
-                        e = cctx.swap().readOffheapPointer(this);
-
-                        if (e != null) {
-                            if (e.offheapPointer() > 0) {
-                                offHeapPointer(e.offheapPointer());
-
-                                flags |= IS_OFFHEAP_PTR_MASK;
-
-                                if (needVal) {
-                                    CacheObject val = cctx.fromOffheap(offHeapPointer(), false);
-
-                                    e.value(val);
-                                }
-                            }
-                            else // Read from swap.
-                                offHeapPointer(0);
-                        }
-                    }
-                    else
-                        e = detached() ? cctx.swap().read(this, true, true, true, false) : cctx.swap().readAndRemove(this);
-
-                    if (log.isDebugEnabled())
-                        log.debug("Read swap entry [swapEntry=" + e + ", cacheEntry=" + this + ']');
-
-                    flags |= IS_UNSWAPPED_MASK;
-
-                    // If there is a value.
-                    if (e != null) {
-                        long delta = e.expireTime() == 0 ? 0 : e.expireTime() - U.currentTimeMillis();
-
-                        if (delta >= 0) {
-                            CacheObject val = e.value();
-
-                            val = cctx.kernalContext().cacheObjects().prepareForCache(val, cctx);
-
-                            // Set unswapped value.
-                            update(val, e.expireTime(), e.ttl(), e.version(), false);
-
-                            // Must update valPtr again since update() will reset it.
-                            if (cctx.offheapTiered() && e.offheapPointer() > 0)
-                                offHeapPointer(e.offheapPointer());
-
-                            return val;
-                        }
-                        else
-                            clearIndex(e.value(), e.version());
-                    }
-                }
-=======
                 IgniteBiTuple<CacheObject, GridCacheVersion> read = cctx.offheap().read(key, partition());
 
                 flags |= IS_UNSWAPPED_MASK;
@@ -571,7 +448,6 @@
 //                            clearIndex(e.value(), e.version());
 //                    }
 //                }
->>>>>>> 4a8fb8f3
             }
         }
 
@@ -579,72 +455,6 @@
     }
 
     /**
-<<<<<<< HEAD
-     * @throws IgniteCheckedException If failed.
-     */
-    private void swap() throws IgniteCheckedException {
-        boolean swapNeeded = (flags & IS_SWAPPING_REQUIRED) != 0;
-
-        if (cctx.isSwapOrOffheapEnabled() && !deletedUnlocked() && (hasValueUnlocked() || swapNeeded) && !detached()) {
-            assert Thread.holdsLock(this);
-
-            long expireTime = expireTimeExtras();
-
-            if (expireTime > 0 && U.currentTimeMillis() >= expireTime) { // Don't swap entry if it's expired.
-                // Entry might have been updated.
-                if (cctx.offheapTiered()) {
-                    cctx.swap().removeOffheap(key);
-
-                    offHeapPointer(0);
-                }
-
-                return;
-            }
-
-            if (cctx.offheapTiered() && hasOffHeapPointer() && !swapNeeded) {
-                if (log.isDebugEnabled())
-                    log.debug("Value did not change, skip write swap entry: " + this);
-
-                if (cctx.swap().offheapEvictionEnabled())
-                    cctx.swap().enableOffheapEviction(key(), partition());
-
-                return;
-            }
-
-            IgniteUuid valClsLdrId = null;
-            IgniteUuid keyClsLdrId = null;
-
-            if (cctx.deploymentEnabled()) {
-                if (val != null) {
-                    valClsLdrId = cctx.deploy().getClassLoaderId(
-                        U.detectObjectClassLoader(val.value(cctx.cacheObjectContext(), false)));
-                }
-
-                keyClsLdrId = cctx.deploy().getClassLoaderId(
-                    U.detectObjectClassLoader(keyValue(false)));
-            }
-
-            IgniteBiTuple<byte[], Byte> valBytes = valueBytes0();
-
-            cctx.swap().write(key(),
-                ByteBuffer.wrap(valBytes.get1()),
-                valBytes.get2(),
-                ver,
-                ttlExtras(),
-                expireTime,
-                keyClsLdrId,
-                valClsLdrId);
-
-            flags &= ~IS_SWAPPING_REQUIRED;
-
-            if (log.isDebugEnabled())
-                log.debug("Wrote swap entry: " + this);
-        }
-    }
-
-    /**
-=======
->>>>>>> 4a8fb8f3
      * @return Value bytes and flag indicating whether value is byte array.
      */
     protected IgniteBiTuple<byte[], Byte> valueBytes0() {
@@ -678,15 +488,9 @@
     }
 
     /** {@inheritDoc} */
-<<<<<<< HEAD
-    @Nullable @Override public final CacheObject innerGet(@Nullable GridCacheVersion ver,
-        @Nullable IgniteInternalTx tx,
-        boolean readSwap,
-=======
     @Nullable @Override public final CacheObject innerGet(
         @Nullable GridCacheVersion ver,
         @Nullable IgniteInternalTx tx,
->>>>>>> 4a8fb8f3
         boolean readThrough,
         boolean updateMetrics,
         boolean evt,
@@ -696,15 +500,9 @@
         @Nullable IgniteCacheExpiryPolicy expirePlc,
         boolean keepBinary)
         throws IgniteCheckedException, GridCacheEntryRemovedException {
-<<<<<<< HEAD
-        return (CacheObject)innerGet0(ver,
-            tx,
-            readSwap,
-=======
         return (CacheObject)innerGet0(
             ver,
             tx,
->>>>>>> 4a8fb8f3
             readThrough,
             evt,
             updateMetrics,
@@ -728,15 +526,9 @@
         @Nullable IgniteCacheExpiryPolicy expiryPlc,
         boolean keepBinary)
         throws IgniteCheckedException, GridCacheEntryRemovedException {
-<<<<<<< HEAD
-        return (T2<CacheObject, GridCacheVersion>)innerGet0(ver,
-            tx,
-            readSwap,
-=======
         return (T2<CacheObject, GridCacheVersion>)innerGet0(
             ver,
             tx,
->>>>>>> 4a8fb8f3
             false,
             evt,
             updateMetrics,
@@ -753,10 +545,6 @@
     private Object innerGet0(
         GridCacheVersion nextVer,
         IgniteInternalTx tx,
-<<<<<<< HEAD
-        boolean readSwap,
-=======
->>>>>>> 4a8fb8f3
         boolean readThrough,
         boolean evt,
         boolean updateMetrics,
@@ -915,12 +703,9 @@
             }
         }
 
-        if (ret != null) {
-            assert tmp || !(ret instanceof BinaryObjectOffheapImpl);
-
+        if (ret != null)
             // If return value is consistent, then done.
             return retVer ? new T2<>(ret, resVer) : ret;
-        }
 
         boolean loadedFromStore = false;
 
@@ -954,25 +739,12 @@
                     ret = cctx.kernalContext().cacheObjects().prepareForCache(ret, cctx);
 
                     nextVer = nextVer != null ? nextVer : nextVersion();
-<<<<<<< HEAD
-
-                    CacheObject prevVal = rawGetOrUnmarshalUnlocked(false);
-=======
->>>>>>> 4a8fb8f3
 
                     long expTime = CU.toExpireTime(ttl);
 
                     if (loadedFromStore)
                         // Update indexes before actual write to entry.
-<<<<<<< HEAD
-                        updateIndex(ret, expTime, nextVer, prevVal);
-
-                    boolean hadValPtr = hasOffHeapPointer();
-
-                    update(ret, expTime, ttl, nextVer, true);
-=======
                         storeValue(ret, expTime, nextVer);
->>>>>>> 4a8fb8f3
 
                     update(ret, expTime, ttl, nextVer, true);
 
@@ -999,7 +771,6 @@
         }
 
         assert ret == null || !retVer;
-        assert tmp || !(ret instanceof BinaryObjectOffheapImpl);
 
         return ret;
     }
@@ -1160,17 +931,7 @@
 
             assert newVer != null : "Failed to get write version for tx: " + tx;
 
-<<<<<<< HEAD
-            boolean internal = isInternal() || !context().userCache();
-
-            Map<UUID, CacheContinuousQueryListener> lsnrCol =
-                notifyContinuousQueries(tx) ? cctx.continuousQueries().updateListeners(internal, false) : null;
-
-            old = (retval || intercept || lsnrCol != null) ?
-                rawGetOrUnmarshalUnlocked(!retval && !isOffHeapValuesOnly()) : this.val;
-=======
             old = this.val;
->>>>>>> 4a8fb8f3
 
             if (intercept) {
                 val0 = CU.value(val, cctx, false);
@@ -1263,10 +1024,7 @@
                     tx.local(),
                     false,
                     updateCntr0,
-<<<<<<< HEAD
-=======
                     null,
->>>>>>> 4a8fb8f3
                     topVer);
             }
 
@@ -1363,15 +1121,10 @@
             Map<UUID, CacheContinuousQueryListener> lsnrCol =
                 notifyContinuousQueries(tx) ? cctx.continuousQueries().updateListeners(internal, false) : null;
 
-<<<<<<< HEAD
-            old = (retval || intercept || lsnrCol != null) ?
-                rawGetOrUnmarshalUnlocked(!retval && !isOffHeapValuesOnly()) : val;
-=======
             if (startVer && (retval || intercept || lsnrCol != null))
                 unswap();
 
             old = val;
->>>>>>> 4a8fb8f3
 
             if (intercept) {
                 entry0 = new CacheLazyEntry(cctx, key, old, keepBinary);
@@ -1388,17 +1141,7 @@
             if (old == null)
                 old = saveValueForIndexUnlocked();
 
-<<<<<<< HEAD
-            // Clear indexes inside of synchronization since indexes
-            // can be updated without actually holding entry lock.
-            clearIndex(old, ver);
-
-            boolean hadValPtr = hasOffHeapPointer();
-
-            update(null, 0, 0, newVer, true);
-=======
             removeValue(old, ver);
->>>>>>> 4a8fb8f3
 
             update(null, 0, 0, newVer, true);
 
@@ -1466,10 +1209,7 @@
                     tx.local(),
                     false,
                     updateCntr0,
-<<<<<<< HEAD
-=======
                     null,
->>>>>>> 4a8fb8f3
                     topVer);
             }
 
@@ -1580,12 +1320,7 @@
             if (isNew())
                 unswap(retval);
 
-<<<<<<< HEAD
-            // Possibly get old value form store.
-            old = needVal ? rawGetOrUnmarshalUnlocked(!retval && !isOffHeapValuesOnly()) : val;
-=======
             old = val;
->>>>>>> 4a8fb8f3
 
             boolean readFromStore = false;
 
@@ -1797,18 +1532,7 @@
                 if (old == null)
                     old = saveValueForIndexUnlocked();
 
-<<<<<<< HEAD
-                // Update index inside synchronization since it can be updated
-                // in load methods without actually holding entry lock.
-                clearIndex(old, this.ver);
-
-                update(null, CU.TTL_ETERNAL, CU.EXPIRE_TIME_ETERNAL, ver, true);
-
-                if (cctx.offheapTiered() && hasValPtr) {
-                    boolean rmv = cctx.swap().removeOffheap(key);
-=======
                 removeValue(old, this.ver);
->>>>>>> 4a8fb8f3
 
                 update(null, CU.TTL_ETERNAL, CU.EXPIRE_TIME_ETERNAL, ver, true);
 
@@ -1849,10 +1573,7 @@
                     true,
                     false,
                     updateCntr,
-<<<<<<< HEAD
-=======
                     null,
->>>>>>> 4a8fb8f3
                     AffinityTopologyVersion.NONE);
             }
 
@@ -1902,12 +1623,8 @@
         @Nullable final UUID subjId,
         final String taskName,
         @Nullable final CacheObject prevVal,
-<<<<<<< HEAD
-        @Nullable final Long updateCntr
-=======
         @Nullable final Long updateCntr,
         @Nullable GridDhtAtomicUpdateFuture fut
->>>>>>> 4a8fb8f3
     ) throws IgniteCheckedException, GridCacheEntryRemovedException, GridClosureException {
         assert cctx.atomic();
 
@@ -2135,10 +1852,7 @@
                                 primary,
                                 false,
                                 updateCntr0,
-<<<<<<< HEAD
-=======
                                 null,
->>>>>>> 4a8fb8f3
                                 topVer);
                         }
 
@@ -2160,11 +1874,7 @@
             }
 
             // Prepare old value and value bytes.
-<<<<<<< HEAD
-            oldVal = needVal ? rawGetOrUnmarshalUnlocked(!retval && !isOffHeapValuesOnly()) : val;
-=======
             oldVal = this.val;
->>>>>>> 4a8fb8f3
 
             // Possibly read value from store.
             boolean readFromStore = false;
@@ -2552,11 +2262,6 @@
 
             if (intercept) {
                 if (op == GridCacheOperation.UPDATE)
-<<<<<<< HEAD
-                    cctx.config().getInterceptor().onAfterPut(new CacheLazyEntry(cctx, key, key0, updated, updated0, keepBinary, updateCntr0));
-                else
-                    cctx.config().getInterceptor().onAfterRemove(new CacheLazyEntry(cctx, key, key0, oldVal, old0, keepBinary, updateCntr0));
-=======
                     cctx.config().getInterceptor().onAfterPut(new CacheLazyEntry(
                         cctx,
                         key,
@@ -2574,7 +2279,6 @@
                         old0,
                         keepBinary,
                         updateCntr0));
->>>>>>> 4a8fb8f3
 
                 if (interceptRes != null)
                     oldVal = cctx.toCacheObject(cctx.unwrapTemporary(interceptRes.get2()));
@@ -2745,21 +2449,11 @@
 
                 return false;
             }
-<<<<<<< HEAD
 
             if (log.isDebugEnabled())
                 log.debug("Entry has been marked obsolete: " + this);
 
-            clearIndex(val, ver);
-
-            releaseSwap();
-=======
-
-            if (log.isDebugEnabled())
-                log.debug("Entry has been marked obsolete: " + this);
-
             removeValue(val, ver);
->>>>>>> 4a8fb8f3
         }
 
         onMarkedObsolete();
@@ -3063,11 +2757,7 @@
 
         ttlAndExpireTimeExtras(ttl, expireTime);
 
-<<<<<<< HEAD
-        if (cctx.isSwapOrOffheapEnabled())
-=======
         if (cctx.isOffHeapEnabled())
->>>>>>> 4a8fb8f3
             flags |= IS_SWAPPING_REQUIRED;
 
         if (expireTime != 0 && expireTime != oldExpireTime && cctx.config().isEagerTtl())
@@ -3075,16 +2765,6 @@
     }
 
     /**
-<<<<<<< HEAD
-     * @return {@code True} if values should be stored off-heap.
-     */
-    protected final boolean isOffHeapValuesOnly() {
-        return cctx.config().getMemoryMode() == CacheMemoryMode.OFFHEAP_VALUES;
-    }
-
-    /**
-=======
->>>>>>> 4a8fb8f3
      * @throws GridCacheEntryRemovedException If entry is obsolete.
      */
     protected void checkObsolete() throws GridCacheEntryRemovedException {
@@ -3350,10 +3030,7 @@
                         true,
                         preload,
                         updateCntr,
-<<<<<<< HEAD
-=======
                         null,
->>>>>>> 4a8fb8f3
                         topVer);
 
                     cctx.dataStructures().onEntryUpdated(key, false, true);
