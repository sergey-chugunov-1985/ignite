/*
 * Licensed to the Apache Software Foundation (ASF) under one or more
 * contributor license agreements.  See the NOTICE file distributed with
 * this work for additional information regarding copyright ownership.
 * The ASF licenses this file to You under the Apache License, Version 2.0
 * (the "License"); you may not use this file except in compliance with
 * the License.  You may obtain a copy of the License at
 *
 *      http://www.apache.org/licenses/LICENSE-2.0
 *
 * Unless required by applicable law or agreed to in writing, software
 * distributed under the License is distributed on an "AS IS" BASIS,
 * WITHOUT WARRANTIES OR CONDITIONS OF ANY KIND, either express or implied.
 * See the License for the specific language governing permissions and
 * limitations under the License.
 */

package org.apache.ignite.internal.processors.cache.distributed.dht;

import java.io.Externalizable;
import java.util.Collection;
import java.util.Collections;
import java.util.HashSet;
import java.util.List;
import java.util.Map;
import java.util.Set;
import java.util.UUID;
import org.apache.ignite.IgniteCheckedException;
import org.apache.ignite.cluster.ClusterNode;
import org.apache.ignite.internal.IgniteInternalFuture;
import org.apache.ignite.internal.processors.affinity.AffinityTopologyVersion;
import org.apache.ignite.internal.processors.cache.CacheEntryPredicate;
import org.apache.ignite.internal.processors.cache.GridCacheContext;
import org.apache.ignite.internal.processors.cache.GridCacheEntryEx;
import org.apache.ignite.internal.processors.cache.GridCacheEntryRemovedException;
import org.apache.ignite.internal.processors.cache.GridCacheReturn;
import org.apache.ignite.internal.processors.cache.GridCacheSharedContext;
import org.apache.ignite.internal.processors.cache.KeyCacheObject;
import org.apache.ignite.internal.processors.cache.distributed.GridDistributedTxMapping;
import org.apache.ignite.internal.processors.cache.distributed.near.GridNearTxPrepareResponse;
import org.apache.ignite.internal.processors.cache.transactions.IgniteInternalTx;
import org.apache.ignite.internal.processors.cache.transactions.IgniteTxEntry;
import org.apache.ignite.internal.processors.cache.transactions.IgniteTxLocalAdapter;
import org.apache.ignite.internal.processors.cache.version.GridCacheVersion;
import org.apache.ignite.internal.util.F0;
import org.apache.ignite.internal.util.GridLeanMap;
import org.apache.ignite.internal.util.GridLeanSet;
import org.apache.ignite.internal.util.future.GridEmbeddedFuture;
import org.apache.ignite.internal.util.future.GridFinishedFuture;
import org.apache.ignite.internal.util.tostring.GridToStringBuilder;
import org.apache.ignite.internal.util.typedef.CX1;
import org.apache.ignite.internal.util.typedef.F;
import org.apache.ignite.internal.util.typedef.internal.CU;
import org.apache.ignite.internal.util.typedef.internal.U;
import org.apache.ignite.lang.IgniteUuid;
import org.apache.ignite.transactions.TransactionConcurrency;
import org.apache.ignite.transactions.TransactionIsolation;
import org.apache.ignite.transactions.TransactionState;
import org.jetbrains.annotations.Nullable;
import org.jsr166.ConcurrentHashMap8;

import static org.apache.ignite.internal.processors.cache.GridCacheOperation.NOOP;
import static org.apache.ignite.internal.processors.cache.GridCacheOperation.READ;
import static org.apache.ignite.transactions.TransactionState.COMMITTED;
import static org.apache.ignite.transactions.TransactionState.COMMITTING;
import static org.apache.ignite.transactions.TransactionState.PREPARED;
import static org.apache.ignite.transactions.TransactionState.PREPARING;
import static org.apache.ignite.transactions.TransactionState.ROLLED_BACK;
import static org.apache.ignite.transactions.TransactionState.ROLLING_BACK;
import static org.apache.ignite.transactions.TransactionState.UNKNOWN;

/**
 * Replicated user transaction.
 */
public abstract class GridDhtTxLocalAdapter extends IgniteTxLocalAdapter {
    /** */
    private static final long serialVersionUID = 0L;

    /** Near mappings. */
    protected Map<UUID, GridDistributedTxMapping> nearMap = new ConcurrentHashMap8<>();

    /** DHT mappings. */
    protected Map<UUID, GridDistributedTxMapping> dhtMap = new ConcurrentHashMap8<>();

    /** Mapped flag. */
    protected volatile boolean mapped;

    /** */
    protected boolean explicitLock;

    /** Versions of pending locks for entries of this tx. */
    private Collection<GridCacheVersion> pendingVers;

    /** Flag indicating that originating node has near cache. */
    private boolean nearOnOriginatingNode;

    /** Nodes where transactions were started on lock step. */
    private Set<ClusterNode> lockTxNodes;

    /**
     * Empty constructor required for {@link Externalizable}.
     */
    protected GridDhtTxLocalAdapter() {
        // No-op.
    }

    /**
     * @param xidVer Transaction version.
     * @param implicit Implicit flag.
     * @param implicitSingle Implicit-with-single-key flag.
     * @param cctx Cache context.
     * @param sys System flag.
     * @param concurrency Concurrency.
     * @param isolation Isolation.
     * @param timeout Timeout.
     * @param txSize Expected transaction size.
     */
    protected GridDhtTxLocalAdapter(
        GridCacheSharedContext cctx,
        GridCacheVersion xidVer,
        boolean implicit,
        boolean implicitSingle,
        boolean sys,
        boolean explicitLock,
        byte plc,
        TransactionConcurrency concurrency,
        TransactionIsolation isolation,
        long timeout,
        boolean invalidate,
        boolean storeEnabled,
        boolean onePhaseCommit,
        int txSize,
        @Nullable UUID subjId,
        int taskNameHash
    ) {
        super(
            cctx,
            xidVer,
            implicit,
            implicitSingle,
            sys,
            plc,
            concurrency,
            isolation,
            timeout,
            invalidate,
            storeEnabled,
            onePhaseCommit,
            txSize,
            subjId,
            taskNameHash
        );

        assert cctx != null;

        this.explicitLock = explicitLock;

        threadId = Thread.currentThread().getId();
    }

    /**
     * @param node Node.
     */
    public void addLockTransactionNode(ClusterNode node) {
        assert node != null;
        assert !node.isLocal();

        if (lockTxNodes == null)
            lockTxNodes = new HashSet<>();

        lockTxNodes.add(node);
    }

    /**
     * Sets flag that indicates that originating node has a near cache that participates in this transaction.
     *
     * @param hasNear Has near cache flag.
     */
    public void nearOnOriginatingNode(boolean hasNear) {
        nearOnOriginatingNode = hasNear;
    }

    /**
     * Gets flag that indicates that originating node has a near cache that participates in this transaction.
     *
     * @return Has near cache flag.
     */
    public boolean nearOnOriginatingNode() {
        return nearOnOriginatingNode;
    }

    /**
     * @return {@code True} if explicit lock transaction.
     */
    public boolean explicitLock() {
        return explicitLock;
    }

    /**
     * @param explicitLock Explicit lock flag.
     */
    public void explicitLock(boolean explicitLock) {
        this.explicitLock = explicitLock;
    }

    /**
     * @return Nodes where transactions were started on lock step.
     */
    @Nullable public Set<ClusterNode> lockTransactionNodes() {
        return lockTxNodes;
    }

    /**
     * @return Near node id.
     */
    protected abstract UUID nearNodeId();

    /**
     * @return Near future ID.
     */
    protected abstract IgniteUuid nearFutureId();

    /**
     * Adds reader to cached entry.
     *
     * @param msgId Message ID.
     * @param cached Cached entry.
     * @param entry Transaction entry.
     * @param topVer Topology version.
     * @return {@code True} if reader was added as a result of this call.
     */
    @Nullable protected abstract IgniteInternalFuture<Boolean> addReader(long msgId,
        GridDhtCacheEntry cached,
        IgniteTxEntry entry,
        AffinityTopologyVersion topVer);

    /**
     * @param err Error, if any.
     */
    protected abstract void sendFinishReply(@Nullable Throwable err);

    /** {@inheritDoc} */
    @Override public boolean needsCompletedVersions() {
        return nearOnOriginatingNode;
    }

    /**
     * @return Versions for all pending locks that were in queue before tx locks were released.
     */
    Collection<GridCacheVersion> pendingVersions() {
        return pendingVers == null ? Collections.<GridCacheVersion>emptyList() : pendingVers;
    }

    /**
     * @param pendingVers Versions for all pending locks that were in queue before tx locsk were released.
     */
    public void pendingVersions(Collection<GridCacheVersion> pendingVers) {
        this.pendingVers = pendingVers;
    }

    /**
     * Map explicit locks.
     */
    protected void mapExplicitLocks() {
        if (!mapped) {
            // Explicit locks may participate in implicit transactions only.
            if (!implicit()) {
                mapped = true;

                return;
            }

            Map<ClusterNode, List<GridDhtCacheEntry>> dhtEntryMap = null;
            Map<ClusterNode, List<GridDhtCacheEntry>> nearEntryMap = null;

            for (IgniteTxEntry e : allEntries()) {
                assert e.cached() != null;

                GridCacheContext cacheCtx = e.cached().context();

                if (cacheCtx.isNear())
                    continue;

                if (e.cached().obsolete()) {
                    GridCacheEntryEx cached = cacheCtx.cache().entryEx(e.key(), topologyVersion());

                    e.cached(cached);
                }

                if (e.cached().detached() || e.cached().isLocal())
                    continue;

                while (true) {
                    try {
                        // Map explicit locks.
                        if (e.explicitVersion() != null && !e.explicitVersion().equals(xidVer)) {
                            if (dhtEntryMap == null)
                                dhtEntryMap = new GridLeanMap<>();

                            if (nearEntryMap == null)
                                nearEntryMap = new GridLeanMap<>();

                            cacheCtx.dhtMap(
                                (GridDhtCacheEntry)e.cached(),
                                e.explicitVersion(),
                                log,
                                dhtEntryMap,
                                nearEntryMap);
                        }

                        break;
                    }
                    catch (GridCacheEntryRemovedException ignore) {
                        GridCacheEntryEx cached = cacheCtx.cache().entryEx(e.key(), topologyVersion());

                        e.cached(cached);
                    }
                }
            }

            if (!F.isEmpty(dhtEntryMap))
                addDhtNodeEntryMapping(dhtEntryMap);

            if (!F.isEmpty(nearEntryMap))
                addNearNodeEntryMapping(nearEntryMap);

            mapped = true;
        }
    }

    /**
     * @return DHT map.
     */
    Map<UUID, GridDistributedTxMapping> dhtMap() {
        mapExplicitLocks();

        return dhtMap;
    }

    /**
     * @return Near map.
     */
    Map<UUID, GridDistributedTxMapping> nearMap() {
        mapExplicitLocks();

        return nearMap;
    }

    /**
     * @param mappings Mappings to add.
     */
    void addDhtNodeEntryMapping(Map<ClusterNode, List<GridDhtCacheEntry>> mappings) {
        addMapping(mappings, dhtMap);
    }

    /**
     * @param mappings Mappings to add.
     */
    void addNearNodeEntryMapping(Map<ClusterNode, List<GridDhtCacheEntry>> mappings) {
        addMapping(mappings, nearMap);
    }

    /**
     * @param nodeId Node ID.
     * @return {@code True} if mapping was removed.
     */
    public boolean removeMapping(UUID nodeId) {
        return removeMapping(nodeId, null, dhtMap) | removeMapping(nodeId, null, nearMap);
    }

    /**
     * @param nodeId Node ID.
     * @param entry Entry to remove.
     * @return {@code True} if was removed.
     */
    boolean removeDhtMapping(UUID nodeId, GridCacheEntryEx entry) {
        return removeMapping(nodeId, entry, dhtMap);
    }

    /**
     * @param nodeId Node ID.
     * @param entry Entry to remove.
     * @return {@code True} if was removed.
     */
    boolean removeNearMapping(UUID nodeId, GridCacheEntryEx entry) {
        return removeMapping(nodeId, entry, nearMap);
    }

    /**
     * @param nodeId Node ID.
     * @param entry Entry to remove.
     * @param map Map to remove from.
     * @return {@code True} if was removed.
     */
    private boolean removeMapping(UUID nodeId, @Nullable GridCacheEntryEx entry,
        Map<UUID, GridDistributedTxMapping> map) {
        if (entry != null) {
            if (log.isDebugEnabled())
                log.debug("Removing mapping for entry [nodeId=" + nodeId + ", entry=" + entry + ']');

            IgniteTxEntry txEntry = entry(entry.txKey());

            if (txEntry == null)
                return false;

            GridDistributedTxMapping m = map.get(nodeId);

            boolean ret = m != null && m.removeEntry(txEntry);

            if (m != null && m.empty())
                map.remove(nodeId);

            return ret;
        }
        else
            return map.remove(nodeId) != null;
    }

    /**
     * @param mappings Entry mappings.
     * @param dst Transaction mappings.
     */
    private void addMapping(
        Map<ClusterNode, List<GridDhtCacheEntry>> mappings,
        Map<UUID, GridDistributedTxMapping> dst
    ) {
        for (Map.Entry<ClusterNode, List<GridDhtCacheEntry>> mapping : mappings.entrySet()) {
            ClusterNode n = mapping.getKey();

            GridDistributedTxMapping m = dst.get(n.id());

            List<GridDhtCacheEntry> entries = mapping.getValue();

            for (GridDhtCacheEntry entry : entries) {
                IgniteTxEntry txEntry = entry(entry.txKey());

                if (txEntry != null) {
                    if (m == null)
                        dst.put(n.id(), m = new GridDistributedTxMapping(n));

                    m.add(txEntry);
                }
            }
        }
    }

    /** {@inheritDoc} */
    @Override public void addInvalidPartition(GridCacheContext ctx, int part) {
        assert false : "DHT transaction encountered invalid partition [part=" + part + ", tx=" + this + ']';
    }

    /**
     * @param msgId Message ID.
     * @param e Entry to add.
     * @return Future for active transactions for the time when reader was added.
     * @throws IgniteCheckedException If failed.
     */
    @Nullable public IgniteInternalFuture<Boolean> addEntry(long msgId, IgniteTxEntry e) throws IgniteCheckedException {
        init();

        TransactionState state = state();

        assert state == PREPARING : "Invalid tx state for " +
            "adding entry [msgId=" + msgId + ", e=" + e + ", tx=" + this + ']';

        e.unmarshal(cctx, false, cctx.deploy().globalLoader());

        checkInternal(e.txKey());

        GridCacheContext cacheCtx = e.context();

        GridDhtCacheAdapter dhtCache = cacheCtx.isNear() ? cacheCtx.near().dht() : cacheCtx.dht();

        try {
            IgniteTxEntry existing = entry(e.txKey());

            if (existing != null) {
                // Must keep NOOP operation if received READ because it means that the lock was sent to a backup node.
                if (e.op() == READ) {
                    if (existing.op() != NOOP)
                        existing.op(e.op());
                }
                else
                    existing.op(e.op()); // Absolutely must set operation, as default is DELETE.

                existing.value(e.value(), e.hasWriteValue(), e.hasReadValue());
                existing.entryProcessors(e.entryProcessors());
                existing.ttl(e.ttl());
                existing.filters(e.filters());
                existing.expiry(e.expiry());

                existing.conflictExpireTime(e.conflictExpireTime());
                existing.conflictVersion(e.conflictVersion());
            }
            else {
                existing = e;

                addActiveCache(dhtCache.context(), false);

                GridDhtCacheEntry cached = dhtCache.entryExx(existing.key(), topologyVersion());

                existing.cached(cached);

                GridCacheVersion explicit = existing.explicitVersion();

                if (explicit != null) {
                    GridCacheVersion dhtVer = cctx.mvcc().mappedVersion(explicit);

                    if (dhtVer == null)
                        throw new IgniteCheckedException("Failed to find dht mapping for explicit entry version: " + existing);

                    existing.explicitVersion(dhtVer);
                }

                txState.addEntry(existing);

                if (log.isDebugEnabled())
                    log.debug("Added entry to transaction: " + existing);
            }

            return addReader(msgId, dhtCache.entryExx(existing.key()), existing, topologyVersion());
        }
        catch (GridDhtInvalidPartitionException ex) {
            addInvalidPartition(cacheCtx, ex.partition());

            return new GridFinishedFuture<>(true);
        }
    }

    /**
     * @param cacheCtx Cache context.
     * @param entries Entries to lock.
     * @param msgId Message ID.
     * @param read Read flag.
     * @param createTtl TTL for create operation.
     * @param accessTtl TTL for read operation.
     * @param needRetVal Return value flag.
     * @param skipStore Skip store flag.
     * @return Lock future.
     */
    @SuppressWarnings("ForLoopReplaceableByForEach")
    IgniteInternalFuture<GridCacheReturn> lockAllAsync(
        GridCacheContext cacheCtx,
        List<GridCacheEntryEx> entries,
        long msgId,
        final boolean read,
        final boolean needRetVal,
        long createTtl,
        long accessTtl,
        boolean skipStore,
        boolean keepBinary
    ) {
        try {
            checkValid();
        }
        catch (IgniteCheckedException e) {
            return new GridFinishedFuture<>(e);
        }

        final GridCacheReturn ret = new GridCacheReturn(localResult(), false);

        if (F.isEmpty(entries))
            return new GridFinishedFuture<>(ret);

        init();

        onePhaseCommit(onePhaseCommit);

        try {
            Set<KeyCacheObject> skipped = null;

            AffinityTopologyVersion topVer = topologyVersion();

            GridDhtCacheAdapter dhtCache = cacheCtx.isNear() ? cacheCtx.near().dht() : cacheCtx.dht();

            // Enlist locks into transaction.
            for (int i = 0; i < entries.size(); i++) {
                GridCacheEntryEx entry = entries.get(i);

                KeyCacheObject key = entry.key();

                IgniteTxEntry txEntry = entry(entry.txKey());

                // First time access.
                if (txEntry == null) {
                    GridDhtCacheEntry cached;

                    while (true) {
                        try {
                            cached = dhtCache.entryExx(key, topVer);

                            cached.unswap(read);

<<<<<<< HEAD
                            break;
                        }
                        catch (GridCacheEntryRemovedException ignore) {
                            if (log.isDebugEnabled())
                                log.debug("Get removed entry: " + key);
=======
                                break;
                            }
                            catch (GridCacheEntryRemovedException ignored) {
                                if (log.isDebugEnabled())
                                    log.debug("Get removed entry: " + key);
                            }
>>>>>>> 0b996e62
                        }
                    }

                    addActiveCache(dhtCache.context(), false);

                    txEntry = addEntry(NOOP,
                        null,
                        null,
                        null,
                        cached,
                        null,
                        CU.empty0(),
                        false,
                        -1L,
                        -1L,
                        null,
                        skipStore,
                        keepBinary);

                    if (read)
                        txEntry.ttl(accessTtl);

                    txEntry.cached(cached);

                    addReader(msgId, cached, txEntry, topVer);
                }
                else {
                    if (skipped == null)
                        skipped = new GridLeanSet<>();

                    skipped.add(key);
                }
            }

            assert pessimistic();

            Collection<KeyCacheObject> keys = F.viewReadOnly(entries, CU.entry2Key());

            // Acquire locks only after having added operation to the write set.
            // Otherwise, during rollback we will not know whether locks need
            // to be rolled back.
            // Loose all skipped and previously locked (we cannot reenter locks here).
            final Collection<KeyCacheObject> passedKeys = skipped != null ? F.view(keys, F0.notIn(skipped)) : keys;

            if (log.isDebugEnabled())
                log.debug("Lock keys: " + passedKeys);

            return obtainLockAsync(cacheCtx,
                ret,
                passedKeys,
                read,
                needRetVal,
                createTtl,
                accessTtl,
                null,
                skipStore,
                keepBinary);
        }
        catch (IgniteCheckedException e) {
            setRollbackOnly();

            return new GridFinishedFuture<>(e);
        }
    }

    /**
     * @param cacheCtx Context.
     * @param ret Return value.
     * @param passedKeys Passed keys.
     * @param read {@code True} if read.
     * @param needRetVal Return value flag.
     * @param createTtl TTL for create operation.
     * @param accessTtl TTL for read operation.
     * @param filter Entry write filter.
     * @param skipStore Skip store flag.
     * @return Future for lock acquisition.
     */
    private IgniteInternalFuture<GridCacheReturn> obtainLockAsync(
        final GridCacheContext cacheCtx,
        GridCacheReturn ret,
        final Collection<KeyCacheObject> passedKeys,
        final boolean read,
        final boolean needRetVal,
        final long createTtl,
        final long accessTtl,
        @Nullable final CacheEntryPredicate[] filter,
        boolean skipStore,
        boolean keepBinary) {
        if (log.isDebugEnabled())
            log.debug("Before acquiring transaction lock on keys [keys=" + passedKeys + ']');

        if (passedKeys.isEmpty())
            return new GridFinishedFuture<>(ret);

        GridDhtTransactionalCacheAdapter<?, ?> dhtCache =
            cacheCtx.isNear() ? cacheCtx.nearTx().dht() : cacheCtx.dhtTx();

        long timeout = remainingTime();

        if (timeout == -1)
            return new GridFinishedFuture<>(timeoutException());

        IgniteInternalFuture<Boolean> fut = dhtCache.lockAllAsyncInternal(passedKeys,
            timeout,
            this,
            isInvalidate(),
            read,
            needRetVal,
            isolation,
            createTtl,
            accessTtl,
            CU.empty0(),
            skipStore,
            keepBinary);

        return new GridEmbeddedFuture<>(
            fut,
            new PLC1<GridCacheReturn>(ret) {
                @Override protected GridCacheReturn postLock(GridCacheReturn ret) throws IgniteCheckedException {
                    if (log.isDebugEnabled())
                        log.debug("Acquired transaction lock on keys: " + passedKeys);

                    postLockWrite(cacheCtx,
                        passedKeys,
                        ret,
                        /*remove*/false,
                        /*retval*/false,
                        /*read*/read,
                        accessTtl,
                        filter == null ? CU.empty0() : filter,
                        /*computeInvoke*/false);

                    return ret;
                }
            }
        );
    }

    /** {@inheritDoc} */
    @SuppressWarnings({"CatchGenericClass", "ThrowableInstanceNeverThrown"})
    @Override public boolean finish(boolean commit) throws IgniteCheckedException {
        if (log.isDebugEnabled())
            log.debug("Finishing dht local tx [tx=" + this + ", commit=" + commit + "]");

        if (optimistic())
            state(PREPARED);

        if (commit) {
            if (!state(COMMITTING)) {
                TransactionState state = state();

                if (state != COMMITTING && state != COMMITTED)
                    throw new IgniteCheckedException("Invalid transaction state for commit [state=" + state() +
                        ", tx=" + this + ']');
                else {
                    if (log.isDebugEnabled())
                        log.debug("Invalid transaction state for commit (another thread is committing): " + this);

                    return false;
                }
            }
        }
        else {
            if (!state(ROLLING_BACK)) {
                if (log.isDebugEnabled())
                    log.debug("Invalid transaction state for rollback [state=" + state() + ", tx=" + this + ']');

                return false;
            }
        }

        IgniteCheckedException err = null;

        // Commit to DB first. This way if there is a failure, transaction
        // won't be committed.
        try {
            if (commit && !isRollbackOnly())
                userCommit();
            else
                userRollback();
        }
        catch (IgniteCheckedException e) {
            err = e;

            commit = false;

            // If heuristic error.
            if (!isRollbackOnly()) {
                systemInvalidate(true);

                U.warn(log, "Set transaction invalidation flag to true due to error [tx=" + CU.txString(this) +
                    ", err=" + err + ']');
            }
        }

        if (err != null) {
            state(UNKNOWN);

            throw err;
        }
        else {
            // Committed state will be set in finish future onDone callback.
            if (commit) {
                if (!onePhaseCommit()) {
                    if (!state(COMMITTED)) {
                        state(UNKNOWN);

                        throw new IgniteCheckedException("Invalid transaction state for commit: " + this);
                    }
                }
            }
            else {
                if (!state(ROLLED_BACK)) {
                    state(UNKNOWN);

                    throw new IgniteCheckedException("Invalid transaction state for rollback: " + this);
                }
            }
        }

        return true;
    }

    /**
     * Removes previously created prepare future from atomic reference.
     *
     * @param fut Expected future.
     */
    protected abstract void clearPrepareFuture(GridDhtTxPrepareFuture fut);

    /**
     * @return {@code True} if transaction is finished on prepare step.
     */
    public final boolean commitOnPrepare() {
        return onePhaseCommit() && !near() && !nearOnOriginatingNode;
    }

    /**
     * @param prepFut Prepare future.
     * @return If transaction if finished on prepare step returns future which is completed after transaction finish.
     */
    @SuppressWarnings("TypeMayBeWeakened")
    protected final IgniteInternalFuture<GridNearTxPrepareResponse> chainOnePhasePrepare(
        final GridDhtTxPrepareFuture prepFut) {
        if (commitOnPrepare()) {
            return finishFuture().chain(new CX1<IgniteInternalFuture<IgniteInternalTx>, GridNearTxPrepareResponse>() {
                @Override public GridNearTxPrepareResponse applyx(IgniteInternalFuture<IgniteInternalTx> finishFut)
                    throws IgniteCheckedException
                {
                    return prepFut.get();
                }
            });
        }

        return prepFut;
    }

    /** {@inheritDoc} */
    @Override public void rollback() throws IgniteCheckedException {
        try {
            rollbackAsync().get();
        }
        finally {
            cctx.tm().resetContext();
        }
    }

    /** {@inheritDoc} */
    @Override public String toString() {
        return GridToStringBuilder.toString(GridDhtTxLocalAdapter.class, this, "nearNodes", nearMap.keySet(),
            "dhtNodes", dhtMap.keySet(), "explicitLock", explicitLock, "super", super.toString());
    }
}<|MERGE_RESOLUTION|>--- conflicted
+++ resolved
@@ -591,20 +591,11 @@
 
                             cached.unswap(read);
 
-<<<<<<< HEAD
                             break;
                         }
                         catch (GridCacheEntryRemovedException ignore) {
                             if (log.isDebugEnabled())
                                 log.debug("Get removed entry: " + key);
-=======
-                                break;
-                            }
-                            catch (GridCacheEntryRemovedException ignored) {
-                                if (log.isDebugEnabled())
-                                    log.debug("Get removed entry: " + key);
-                            }
->>>>>>> 0b996e62
                         }
                     }
 
