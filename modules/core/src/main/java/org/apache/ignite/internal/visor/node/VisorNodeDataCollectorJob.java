--- conflicted
+++ resolved
@@ -117,21 +117,6 @@
     }
 
     /**
-<<<<<<< HEAD
-     * @param ver Version to check.
-     * @return {@code true} if found at least one compatible node with specified version.
-     */
-    protected boolean compatibleWith(IgniteProductVersion ver) {
-        for (ClusterNode node : ignite.cluster().nodes())
-            if (node.version().compareToIgnoreTimestamp(ver) <= 0)
-                return true;
-
-        return false;
-    }
-
-    /**
-=======
->>>>>>> 44cf1d21
      * @param cacheName Cache name to check.
      * @return {@code true} if cache on local node is not a data cache or near cache disabled.
      */
