--- conflicted
+++ resolved
@@ -1156,14 +1156,9 @@
 
         GridDhtPartitionsFullMessage m = cctx.exchange().createPartitionsFullMessage(
             exchangeId(),
-<<<<<<< HEAD
             last != null ? last : cctx.versions().last(),
             partHistSuppliers,
-            partsToReload,
-            compress);
-=======
-            last != null ? last : cctx.versions().last());
->>>>>>> 5093660d
+            partsToReload);
 
         if (exchangeOnChangeGlobalState && !F.isEmpty(changeGlobalStateExceptions))
             m.setExceptionsMap(changeGlobalStateExceptions);
