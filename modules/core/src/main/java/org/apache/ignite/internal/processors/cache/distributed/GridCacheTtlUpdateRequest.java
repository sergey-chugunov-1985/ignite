--- conflicted
+++ resolved
@@ -73,11 +73,7 @@
      * @param topVer Topology version.
      * @param ttl TTL.
      */
-<<<<<<< HEAD
-    public GridCacheTtlUpdateRequest(@NotNull AffinityTopologyVersion topVer, long ttl) {
-=======
-    public GridCacheTtlUpdateRequest(int cacheId, long topVer, long ttl) {
->>>>>>> 6c4282a1
+    public GridCacheTtlUpdateRequest(int cacheId, AffinityTopologyVersion topVer, long ttl) {
         assert ttl >= 0 || ttl == CU.TTL_ZERO : ttl;
 
         this.cacheId = cacheId;
