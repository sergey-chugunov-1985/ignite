--- conflicted
+++ resolved
@@ -310,7 +310,6 @@
 
         if (log.isDebugEnabled())
             log.debug(startInfo());
-<<<<<<< HEAD
 
         registerIoPoolExtensions();
 
@@ -454,8 +453,6 @@
                 ioPools[id] = ex;
             }
         }
-=======
->>>>>>> 9326f9a5
     }
 
     /** {@inheritDoc} */
