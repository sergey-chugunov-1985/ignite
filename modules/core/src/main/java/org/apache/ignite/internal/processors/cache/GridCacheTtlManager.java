--- conflicted
+++ resolved
@@ -82,10 +82,6 @@
 
         cctx.shared().ttl().register(this);
 
-<<<<<<< HEAD
-=======
-        //todo check condition for local cache
->>>>>>> 0f0158d3
         pendingEntries = (!cctx.isLocal() && cctx.config().getNearConfiguration() != null) ? new GridConcurrentSkipListSetEx() : null;
     }
 
