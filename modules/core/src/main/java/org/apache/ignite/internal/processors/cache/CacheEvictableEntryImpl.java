--- conflicted
+++ resolved
@@ -103,14 +103,7 @@
 
             byte[] valBytes = null;
 
-<<<<<<< HEAD
-            if (cctx.offheapTiered())
-                valBytes = cctx.offheap().get(cctx.swap().spaceName(), cached.partition(), key, keyBytes);
-            else {
-                CacheObject cacheObj = cached.valueBytes();
-=======
             CacheObject cacheObj = cached.valueBytes();
->>>>>>> 4a8fb8f3
 
             if (cacheObj != null)
                 valBytes = cacheObj.valueBytes(cctx.cacheObjectContext());
