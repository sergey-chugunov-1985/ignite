/*
 * Licensed to the Apache Software Foundation (ASF) under one or more
 * contributor license agreements.  See the NOTICE file distributed with
 * this work for additional information regarding copyright ownership.
 * The ASF licenses this file to You under the Apache License, Version 2.0
 * (the "License"); you may not use this file except in compliance with
 * the License.  You may obtain a copy of the License at
 *
 *      http://www.apache.org/licenses/LICENSE-2.0
 *
 * Unless required by applicable law or agreed to in writing, software
 * distributed under the License is distributed on an "AS IS" BASIS,
 * WITHOUT WARRANTIES OR CONDITIONS OF ANY KIND, either express or implied.
 * See the License for the specific language governing permissions and
 * limitations under the License.
 */

package org.apache.ignite.cache.query.annotations;

import org.apache.ignite.internal.processors.cache.query.*;

import java.lang.annotation.*;

/**
 * Annotation for fields or getters to be indexed for full text
<<<<<<< HEAD
 * search using {@code H2 TEXT} indexing. For more information
 * refer to {@link org.apache.ignite.internal.processors.cache.query.CacheQuery} documentation.
 * @see org.apache.ignite.internal.processors.cache.query.CacheQuery
=======
 * search using Lucene. For more information
 * refer to {@link CacheQuery} documentation.
 * @see CacheQuery
>>>>>>> b4cb17ca
 */
@Documented
@Retention(RetentionPolicy.RUNTIME)
@Target({ElementType.METHOD, ElementType.FIELD, ElementType.TYPE})
public @interface QueryTextField {
    // No-op.
}<|MERGE_RESOLUTION|>--- conflicted
+++ resolved
@@ -23,15 +23,9 @@
 
 /**
  * Annotation for fields or getters to be indexed for full text
-<<<<<<< HEAD
- * search using {@code H2 TEXT} indexing. For more information
- * refer to {@link org.apache.ignite.internal.processors.cache.query.CacheQuery} documentation.
- * @see org.apache.ignite.internal.processors.cache.query.CacheQuery
-=======
  * search using Lucene. For more information
  * refer to {@link CacheQuery} documentation.
  * @see CacheQuery
->>>>>>> b4cb17ca
  */
 @Documented
 @Retention(RetentionPolicy.RUNTIME)
