--- conflicted
+++ resolved
@@ -3088,7 +3088,6 @@
             ((GridNearAtomicCache<K, V>)near()).processDhtAtomicUpdateRequest(nodeId, req, res);
 
         try {
-<<<<<<< HEAD
             // TODO handle failure: probably drop the node from topology
             // TODO fire events only after successful fsync
             ctx.shared().wal().fsync(null);
@@ -3101,10 +3100,7 @@
         }
 
         try {
-            if (res.failedKeys() != null || res.nearEvicted() != null || req.writeSynchronizationMode() == FULL_SYNC)
-=======
             if (res.failedKeys() != null || res.nearEvicted() != null || req.writeSynchronizationMode() == FULL_SYNC) {
->>>>>>> b0450edc
                 ctx.io().send(nodeId, res, ctx.ioPolicy());
 
                 if (msgLog.isDebugEnabled()) {
