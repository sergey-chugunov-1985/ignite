--- conflicted
+++ resolved
@@ -554,11 +554,7 @@
             Collection<Entry<K, V>> res = new ArrayList<>();
 
             for (Entry<K, V> e : cache().localEntries(peekModes))
-<<<<<<< HEAD
-                res.add(e);
-=======
                 res.add(new CacheEntryImpl<>(e.getKey(), e.getValue()));
->>>>>>> 12235254
 
             return res;
         }
@@ -1390,4 +1386,968 @@
             return async ? cache.withAsync() : cache;
         }
     }
+
+    /**
+     *
+     */
+    private static class GetConfigurationTask<K, V, C extends Configuration<K, V>> extends CacheTaskAdapter<K, V, C> {
+        /** Clazz. */
+        private final Class<C> clazz;
+
+        /**
+         * @param cacheName Cache name.
+         * @param async Async.
+         * @param clazz Clazz.
+         */
+        public GetConfigurationTask(String cacheName, boolean async, Class<C> clazz) {
+            super(cacheName, async);
+            this.clazz = clazz;
+        }
+
+        /** {@inheritDoc} */
+        @Override public C call() throws Exception {
+            return cache().getConfiguration(clazz);
+        }
+    }
+
+    /**
+     *
+     */
+    private static class LocalLoadCacheTask<K, V> extends CacheTaskAdapter<K, V, Void> {
+        /** Predicate. */
+        private final IgniteBiPredicate<K, V> p;
+
+        /** Args. */
+        private final Object[] args;
+
+        /**
+         * @param cacheName Cache name.
+         * @param async Async.
+         * @param p P.
+         * @param args Args.
+         */
+        public LocalLoadCacheTask(String cacheName, boolean async, IgniteBiPredicate<K, V> p, Object[] args) {
+            super(cacheName, async);
+            this.p = p;
+            this.args = args;
+        }
+
+        /** {@inheritDoc} */
+        @Override public Void call() {
+            cache().localLoadCache(p, args);
+
+            return null;
+        }
+    }
+
+    /**
+     *
+     */
+    private static class GetAndPutIfAbsentTask<K, V> extends CacheTaskAdapter<K, V, V> {
+        /** Key. */
+        private final K key;
+
+        /** Value. */
+        private final V val;
+
+        /**
+         * @param cacheName Cache name.
+         * @param async Async.
+         * @param key Key.
+         * @param val Value.
+         */
+        public GetAndPutIfAbsentTask(String cacheName, boolean async, K key, V val) {
+            super(cacheName, async);
+            this.key = key;
+            this.val = val;
+        }
+
+        /** {@inheritDoc} */
+        @Override public V call() throws Exception {
+            return cache().getAndPutIfAbsent(key, val);
+        }
+    }
+
+    /**
+     *
+     */
+    private static class IsLocalLockedTask<K> extends CacheTaskAdapter<K, Void, Boolean> {
+        /** Key. */
+        private final K key;
+
+        /** By current thread. */
+        private final boolean byCurrThread;
+
+        /**
+         * @param cacheName Cache name.
+         * @param async Async.
+         * @param key Key.
+         * @param byCurrThread By current thread.
+         */
+        public IsLocalLockedTask(String cacheName, boolean async, K key, boolean byCurrThread) {
+            super(cacheName, async);
+            this.key = key;
+            this.byCurrThread = byCurrThread;
+        }
+
+        /** {@inheritDoc} */
+        @Override public Boolean call() throws Exception {
+            return cache().isLocalLocked(key, byCurrThread);
+        }
+    }
+
+    /**
+     *
+     */
+    private static class LocalEntriesTask<K, V> extends CacheTaskAdapter<K, V, Iterable<Entry<K, V>>> {
+        /** Peek modes. */
+        private final CachePeekMode[] peekModes;
+
+        /**
+         * @param cacheName Cache name.
+         * @param async Async.
+         * @param peekModes Peek modes.
+         */
+        public LocalEntriesTask(String cacheName, boolean async, CachePeekMode[] peekModes) {
+            super(cacheName, async);
+            this.peekModes = peekModes;
+        }
+
+        /** {@inheritDoc} */
+        @Override public Iterable<Entry<K, V>> call() throws Exception {
+            Collection<Entry<K, V>> res = new ArrayList<>();
+
+            for (Entry<K, V> e : cache().localEntries(peekModes))
+                res.add(e);
+
+            return res;
+        }
+    }
+
+    /**
+     *
+     */
+    private static class LocalEvictTask<K> extends CacheTaskAdapter<K, Void, Void> {
+        /** Keys. */
+        private final Collection<? extends K> keys;
+
+        /**
+         * @param cacheName Cache name.
+         * @param async Async.
+         * @param keys Keys.
+         */
+        public LocalEvictTask(String cacheName, boolean async, Collection<? extends K> keys) {
+            super(cacheName, async);
+            this.keys = keys;
+        }
+
+        /** {@inheritDoc} */
+        @Override public Void call() {
+            cache().localEvict(keys);
+
+            return null;
+        }
+    }
+
+    /**
+     *
+     */
+    private static class LocalPeekTask<K, V> extends CacheTaskAdapter<K, V, V> {
+        /** Key. */
+        private final K key;
+
+        /** Peek modes. */
+        private final CachePeekMode[] peekModes;
+
+        /**
+         * @param cacheName Cache name.
+         * @param async Async.
+         * @param key Key.
+         * @param peekModes Peek modes.
+         */
+        public LocalPeekTask(String cacheName, boolean async, K key, CachePeekMode[] peekModes) {
+            super(cacheName, async);
+            this.key = key;
+            this.peekModes = peekModes;
+        }
+
+        /** {@inheritDoc} */
+        @Override public V call() throws Exception {
+            return cache().localPeek(key, peekModes);
+        }
+    }
+
+    /**
+     *
+     */
+    private static class SizeTask extends CacheTaskAdapter<Void, Void, Integer> {
+        /** Peek modes. */
+        private final CachePeekMode[] peekModes;
+
+        /** Local. */
+        private final boolean loc;
+
+        /**
+         * @param cacheName Cache name.
+         * @param async Async.
+         * @param peekModes Peek modes.
+         * @param loc Local.
+         */
+        public SizeTask(String cacheName, boolean async, CachePeekMode[] peekModes, boolean loc) {
+            super(cacheName, async);
+            this.loc = loc;
+            this.peekModes = peekModes;
+        }
+
+        /** {@inheritDoc} */
+        @Override public Integer call() throws Exception {
+            return loc ? cache().localSize(peekModes) : cache().size(peekModes);
+        }
+    }
+
+    /**
+     *
+     */
+    private static class GetTask<K, V> extends CacheTaskAdapter<K, V, V> {
+        /** Key. */
+        private final K key;
+
+        /**
+         * @param cacheName Cache name.
+         * @param async Async.
+         * @param key Key.
+         */
+        public GetTask(String cacheName, boolean async, K key) {
+            super(cacheName, async);
+            this.key = key;
+        }
+
+        /** {@inheritDoc} */
+        @Override public V call() throws Exception {
+            return cache().get(key);
+        }
+    }
+
+    /**
+     *
+     */
+    private static class RemoveAllTask<K, V> extends CacheTaskAdapter<K, V, Void> {
+        /**
+         * @param cacheName Cache name.
+         * @param async Async.
+         */
+        public RemoveAllTask(String cacheName, boolean async) {
+            super(cacheName, async);
+        }
+
+        /** {@inheritDoc} */
+        @Override public Void call() {
+            IgniteCache<K, V> cache = cache();
+
+            cache.removeAll();
+
+            if (async)
+                cache.future().get();
+
+            return null;
+        }
+    }
+
+    /**
+     *
+     */
+    private static class PutTask<K, V> extends CacheTaskAdapter<K, V, Void> {
+        /** Key. */
+        private final K key;
+
+        /** Value. */
+        private final V val;
+
+        /**
+         * @param cacheName Cache name.
+         * @param async Async.
+         * @param key Key.
+         * @param val Value.
+         */
+        public PutTask(String cacheName, boolean async, K key, V val) {
+            super(cacheName, async);
+            this.key = key;
+            this.val = val;
+        }
+
+        /** {@inheritDoc} */
+        @Override public Void call() {
+            cache().put(key, val);
+
+            return null;
+        }
+    }
+
+    /**
+     *
+     */
+    private static class ContainsKeyTask<K> extends CacheTaskAdapter<K, Object, Boolean> {
+        /** Key. */
+        private final K key;
+
+        /**
+         * @param cacheName Cache name.
+         * @param async Async.
+         * @param key Key.
+         */
+        public ContainsKeyTask(String cacheName, boolean async, K key) {
+            super(cacheName, async);
+            this.key = key;
+        }
+
+        /** {@inheritDoc} */
+        @Override public Boolean call() throws Exception {
+            return cache().containsKey(key);
+        }
+    }
+
+    /**
+     *
+     */
+    private static class ClearTask extends CacheTaskAdapter<Object, Object, Void> {
+        /**
+         * @param cacheName Cache name.
+         * @param async Async.
+         */
+        public ClearTask(String cacheName, boolean async) {
+            super(cacheName, async);
+        }
+
+        /** {@inheritDoc} */
+        @Override public Void call() {
+            cache().clear();
+
+            return null;
+        }
+    }
+
+    /**
+     *
+     */
+    private static class IteratorTask<K, V> extends CacheTaskAdapter<K, V, Collection<Entry<K, V>>> {
+        /**
+         * @param cacheName Cache name.
+         * @param async Async.
+         */
+        public IteratorTask(String cacheName, boolean async) {
+            super(cacheName, async);
+        }
+
+        /** {@inheritDoc} */
+        @Override public Collection<Entry<K, V>> call() throws Exception {
+            Collection<Entry<K, V>> res = new ArrayList<>();
+
+            for (Entry<K, V> o : cache())
+                res.add(o);
+
+            return res;
+        }
+    }
+
+    /**
+     *
+     */
+    private static class ReplaceTask<K, V> extends CacheTaskAdapter<K, V, Boolean> {
+        /** Key. */
+        private final K key;
+
+        /** Value. */
+        private final V val;
+
+        /**
+         * @param cacheName Cache name.
+         * @param async Async.
+         * @param key Key.
+         * @param val Value.
+         */
+        public ReplaceTask(String cacheName, boolean async, K key, V val) {
+            super(cacheName, async);
+            this.key = key;
+            this.val = val;
+        }
+
+        /** {@inheritDoc} */
+        @Override public Boolean call() throws Exception {
+            return cache().replace(key, val);
+        }
+    }
+
+    /**
+     *
+     */
+    private static class GetNameTask extends CacheTaskAdapter<Void, Void, String> {
+        /**
+         * @param cacheName Cache name.
+         * @param async Async.
+         */
+        public GetNameTask(String cacheName, boolean async) {
+            super(cacheName, async);
+        }
+
+        /** {@inheritDoc} */
+        @Override public String call() throws Exception {
+            return cache().getName();
+        }
+    }
+
+    /**
+     *
+     */
+    private static class RemoveTask<K> extends CacheTaskAdapter<K, Void, Boolean> {
+        /** Key. */
+        private final K key;
+
+        /**
+         * @param cacheName Cache name.
+         * @param async Async.
+         * @param key Key.
+         */
+        public RemoveTask(String cacheName, boolean async, K key) {
+            super(cacheName, async);
+            this.key = key;
+        }
+
+        /** {@inheritDoc} */
+        @Override public Boolean call() throws Exception {
+            return cache().remove(key);
+        }
+    }
+
+    /**
+     *
+     */
+    private static class PutAllTask<K, V> extends CacheTaskAdapter<K, V, Void> {
+        /** Map. */
+        private final Map<? extends K, ? extends V> map;
+
+        /**
+         * @param cacheName Cache name.
+         * @param async Async.
+         * @param map Map.
+         */
+        public PutAllTask(String cacheName, boolean async, Map<? extends K, ? extends V> map) {
+            super(cacheName, async);
+            this.map = map;
+        }
+
+        /** {@inheritDoc} */
+        @Override public Void call() {
+            cache().putAll(map);
+
+            return null;
+        }
+    }
+
+    /**
+     *
+     */
+    private static class RemoveAllKeysTask<K> extends CacheTaskAdapter<K, Void, Void> {
+        /** Keys. */
+        private final Set<? extends K> keys;
+
+        /**
+         * @param cacheName Cache name.
+         * @param async Async.
+         * @param keys Keys.
+         */
+        public RemoveAllKeysTask(String cacheName, boolean async, Set<? extends K> keys) {
+            super(cacheName, async);
+            this.keys = keys;
+        }
+
+        /** {@inheritDoc} */
+        @Override public Void call() {
+            cache().removeAll(keys);
+
+            return null;
+        }
+    }
+
+    /**
+     *
+     */
+    private static class GetAllTask<K, V> extends CacheTaskAdapter<K, V, Map<K, V>> {
+        /** Keys. */
+        private final Set<? extends K> keys;
+
+        /**
+         * @param cacheName Cache name.
+         * @param async Async.
+         * @param keys Keys.
+         */
+        public GetAllTask(String cacheName, boolean async, Set<? extends K> keys) {
+            super(cacheName, async);
+            this.keys = keys;
+        }
+
+        /** {@inheritDoc} */
+        @Override public Map<K, V> call() throws Exception {
+            return cache().getAll(keys);
+        }
+    }
+
+    /**
+     *
+     */
+    private static class GetAllOutTxTask<K, V> extends CacheTaskAdapter<K, V, Map<K, V>> {
+        /** Keys. */
+        private final Set<? extends K> keys;
+
+        /**
+         * @param cacheName Cache name.
+         * @param async Async.
+         * @param keys Keys.
+         */
+        public GetAllOutTxTask(String cacheName, boolean async, Set<? extends K> keys) {
+            super(cacheName, async);
+            this.keys = keys;
+        }
+
+        /** {@inheritDoc} */
+        @Override public Map<K, V> call() throws Exception {
+            return cache().getAllOutTx(keys);
+        }
+    }
+
+    /**
+     *
+     */
+    private static class ContainsKeysTask<K, V> extends CacheTaskAdapter<K, V, Boolean> {
+        /** Keys. */
+        private final Set<? extends K> keys;
+
+        /**
+         * @param cacheName Cache name.
+         * @param async Async.
+         * @param keys Keys.
+         */
+        public ContainsKeysTask(String cacheName, boolean async, Set<? extends K> keys) {
+            super(cacheName, async);
+            this.keys = keys;
+        }
+
+        /** {@inheritDoc} */
+        @Override public Boolean call() throws Exception {
+            return cache().containsKeys(keys);
+        }
+    }
+
+    /**
+     *
+     */
+    private static class GetAndPutTask<K, V> extends CacheTaskAdapter<K, V, V> {
+        /** Key. */
+        private final K key;
+
+        /** Value. */
+        private final V val;
+
+        /**
+         * @param cacheName Cache name.
+         * @param async Async.
+         * @param key Key.
+         * @param val Value.
+         */
+        public GetAndPutTask(String cacheName, boolean async, K key, V val) {
+            super(cacheName, async);
+            this.key = key;
+            this.val = val;
+        }
+
+        /** {@inheritDoc} */
+        @Override public V call() throws Exception {
+            return cache().getAndPut(key, val);
+        }
+    }
+
+    /**
+     *
+     */
+    private static class PutIfAbsentTask<K, V> extends CacheTaskAdapter<K, V, Boolean> {
+        /** Key. */
+        private final K key;
+
+        /** Value. */
+        private final V val;
+
+        /**
+         * @param cacheName Cache name.
+         * @param async Async.
+         * @param key Key.
+         * @param val Value.
+         */
+        public PutIfAbsentTask(String cacheName, boolean async, K key, V val) {
+            super(cacheName, async);
+            this.key = key;
+            this.val = val;
+        }
+
+        /** {@inheritDoc} */
+        @Override public Boolean call() throws Exception {
+            return cache().putIfAbsent(key, val);
+        }
+    }
+
+    /**
+     *
+     */
+    private static class RemoveIfExistsTask<K, V> extends CacheTaskAdapter<K, V, Boolean> {
+        /** Key. */
+        private final K key;
+
+        /** Old value. */
+        private final V oldVal;
+
+        /**
+         * @param cacheName Cache name.
+         * @param async Async.
+         * @param key Key.
+         * @param oldVal Old value.
+         */
+        public RemoveIfExistsTask(String cacheName, boolean async, K key, V oldVal) {
+            super(cacheName, async);
+            this.key = key;
+            this.oldVal = oldVal;
+        }
+
+        /** {@inheritDoc} */
+        @Override public Boolean call() throws Exception {
+            return cache().remove(key, oldVal);
+        }
+    }
+
+    /**
+     *
+     */
+    private static class GetAndRemoveTask<K, V> extends CacheTaskAdapter<K, V, V> {
+        /** Key. */
+        private final K key;
+
+        /**
+         * @param cacheName Cache name.
+         * @param async Async.
+         * @param key Key.
+         */
+        public GetAndRemoveTask(String cacheName, boolean async, K key) {
+            super(cacheName, async);
+            this.key = key;
+        }
+
+        /** {@inheritDoc} */
+        @Override public V call() throws Exception {
+            return cache().getAndRemove(key);
+        }
+    }
+
+    /**
+     *
+     */
+    private static class ReplaceIfExistsTask<K, V> extends CacheTaskAdapter<K, V, Boolean> {
+        /** Key. */
+        private final K key;
+
+        /** Old value. */
+        private final V oldVal;
+
+        /** New value. */
+        private final V newVal;
+
+        /**
+         * @param cacheName Cache name.
+         * @param async Async.
+         * @param key Key.
+         * @param oldVal Old value.
+         * @param newVal New value.
+         */
+        public ReplaceIfExistsTask(String cacheName, boolean async, K key, V oldVal, V newVal) {
+            super(cacheName, async);
+            this.key = key;
+            this.oldVal = oldVal;
+            this.newVal = newVal;
+        }
+
+        /** {@inheritDoc} */
+        @Override public Boolean call() throws Exception {
+            return cache().replace(key, oldVal, newVal);
+        }
+    }
+
+    /**
+     *
+     */
+    private static class GetAndReplaceTask<K, V> extends CacheTaskAdapter<K, V, V> {
+        /** Key. */
+        private final K key;
+
+        /** Value. */
+        private final V val;
+
+        /**
+         * @param cacheName Cache name.
+         * @param async Async.
+         * @param key Key.
+         * @param val Value.
+         */
+        public GetAndReplaceTask(String cacheName, boolean async, K key, V val) {
+            super(cacheName, async);
+            this.key = key;
+            this.val = val;
+        }
+
+        /** {@inheritDoc} */
+        @Override public V call() throws Exception {
+            return cache().getAndReplace(key, val);
+        }
+    }
+
+    /**
+     *
+     */
+    private static class ClearKeyTask<K> extends CacheTaskAdapter<K, Void, Void> {
+        /** Key. */
+        private final K key;
+
+        /** Local. */
+        private final boolean loc;
+
+        /**
+         * @param cacheName Cache name.
+         * @param async Async.
+         * @param key Key.
+         */
+        public ClearKeyTask(String cacheName, boolean async, boolean loc, K key) {
+            super(cacheName, async);
+            this.key = key;
+            this.loc = loc;
+        }
+
+        /** {@inheritDoc} */
+        @Override public Void call() {
+            if (loc)
+                cache().localClear(key);
+            else
+                cache().clear(key);
+
+            return null;
+        }
+    }
+
+    /**
+     *
+     */
+    private static class ClearAllKeys<K> extends CacheTaskAdapter<K, Void, Void> {
+        /** Keys. */
+        private final Set<? extends K> keys;
+
+        /** Local. */
+        private final boolean loc;
+
+        /**
+         * @param cacheName Cache name.
+         * @param async Async.
+         * @param keys Keys.
+         */
+        public ClearAllKeys(String cacheName, boolean async, boolean loc, Set<? extends K> keys) {
+            super(cacheName, async);
+            this.keys = keys;
+            this.loc = loc;
+        }
+
+        /** {@inheritDoc} */
+        @Override public Void call() {
+            if (loc)
+                cache().localClearAll(keys);
+            else
+                cache().clearAll(keys);
+
+            return null;
+        }
+    }
+
+    /**
+     *
+     */
+    private static class InvokeTask<K, V, R> extends CacheTaskAdapter<K, V, R> {
+        /** Key. */
+        private final K key;
+
+        /** Processor. */
+        private final EntryProcessor<K, V, R> processor;
+
+        /** Args. */
+        private final Object[] args;
+
+        /**
+         * @param cacheName Cache name.
+         * @param async Async.
+         * @param key Key.
+         * @param processor Processor.
+         * @param args Args.
+         */
+        public InvokeTask(String cacheName, boolean async, K key, EntryProcessor<K, V, R> processor,
+            Object[] args) {
+            super(cacheName, async);
+            this.args = args;
+            this.key = key;
+            this.processor = processor;
+        }
+
+        /** {@inheritDoc} */
+        @Override public R call() throws Exception {
+            return cache().invoke(key, processor, args);
+        }
+    }
+
+    /**
+     *
+     */
+    private static class InvokeAllTask<K, V, T> extends CacheTaskAdapter<K, V, Map<K, EntryProcessorResult<T>>> {
+        /** Keys. */
+        private final Set<? extends K> keys;
+
+        /** Processor. */
+        private final EntryProcessor<K, V, T> processor;
+
+        /** Args. */
+        private final Object[] args;
+
+        /**
+         * @param cacheName Cache name.
+         * @param async Async.
+         * @param keys Keys.
+         * @param processor Processor.
+         * @param args Args.
+         */
+        public InvokeAllTask(String cacheName, boolean async, Set<? extends K> keys,
+            EntryProcessor<K, V, T> processor, Object[] args) {
+            super(cacheName, async);
+            this.args = args;
+            this.keys = keys;
+            this.processor = processor;
+        }
+
+        /** {@inheritDoc} */
+        @Override public Map<K, EntryProcessorResult<T>> call() throws Exception {
+            return cache().invokeAll(keys, processor, args);
+        }
+    }
+
+    /**
+     *
+     */
+    private static class CloseTask extends CacheTaskAdapter<Void, Void, Void> {
+        /**
+         * @param cacheName Cache name.
+         * @param async Async.
+         */
+        public CloseTask(String cacheName, boolean async) {
+            super(cacheName, async);
+        }
+
+        /** {@inheritDoc} */
+        @Override public Void call() {
+            cache().close();
+
+            return null;
+        }
+    }
+
+    /**
+     *
+     */
+    private static class DestroyTask extends CacheTaskAdapter<Void, Void, Void> {
+        /**
+         * @param cacheName Cache name.
+         * @param async Async.
+         */
+        public DestroyTask(String cacheName, boolean async) {
+            super(cacheName, async);
+        }
+
+        /** {@inheritDoc} */
+        @Override public Void call() {
+            cache().destroy();
+
+            return null;
+        }
+    }
+
+    /**
+     *
+     */
+    private static class IsClosedTask extends CacheTaskAdapter<Void, Void, Boolean> {
+        /**
+         * @param cacheName Cache name.
+         * @param async Async.
+         */
+        public IsClosedTask(String cacheName, boolean async) {
+            super(cacheName, async);
+        }
+
+        /** {@inheritDoc} */
+        @Override public Boolean call() throws Exception {
+            return cache().isClosed();
+        }
+    }
+
+    /**
+     *
+     */
+    private static class UnwrapTask<R> extends CacheTaskAdapter<Void, Void, R> {
+        /** Clazz. */
+        private final Class<R> clazz;
+
+        /**
+         * @param cacheName Cache name.
+         * @param async Async.
+         * @param clazz Clazz.
+         */
+        public UnwrapTask(String cacheName, boolean async, Class<R> clazz) {
+            super(cacheName, async);
+            this.clazz = clazz;
+        }
+
+        /** {@inheritDoc} */
+        @Override public R call() throws Exception {
+            return cache().unwrap(clazz);
+        }
+    }
+
+    /**
+     *
+     */
+    private static abstract class CacheTaskAdapter<K, V, R> implements IgniteCallable<R> {
+        /** Ignite. */
+        @IgniteInstanceResource
+        protected Ignite ignite;
+
+        /** Cache name. */
+        protected final String cacheName;
+
+        /** Async. */
+        protected final boolean async;
+
+        /**
+         * @param cacheName Cache name.
+         * @param async Async.
+         */
+        public CacheTaskAdapter(String cacheName, boolean async) {
+            this.async = async;
+            this.cacheName = cacheName;
+        }
+
+        /**
+         * Returns cache instance.
+         */
+        protected IgniteCache<K, V> cache() {
+            IgniteCache<K, V> cache = ignite.cache(cacheName);
+
+            return async ? cache.withAsync() : cache;
+        }
+    }
 }