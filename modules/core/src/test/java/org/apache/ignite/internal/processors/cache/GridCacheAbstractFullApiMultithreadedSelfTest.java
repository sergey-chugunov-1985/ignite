/*
 * Licensed to the Apache Software Foundation (ASF) under one or more
 * contributor license agreements.  See the NOTICE file distributed with
 * this work for additional information regarding copyright ownership.
 * The ASF licenses this file to You under the Apache License, Version 2.0
 * (the "License"); you may not use this file except in compliance with
 * the License.  You may obtain a copy of the License at
 *
 *      http://www.apache.org/licenses/LICENSE-2.0
 *
 * Unless required by applicable law or agreed to in writing, software
 * distributed under the License is distributed on an "AS IS" BASIS,
 * WITHOUT WARRANTIES OR CONDITIONS OF ANY KIND, either express or implied.
 * See the License for the specific language governing permissions and
 * limitations under the License.
 */

package org.apache.ignite.internal.processors.cache;

import com.google.common.collect.*;
import org.apache.ignite.*;
import org.apache.ignite.cache.*;
import org.apache.ignite.internal.*;
import org.apache.ignite.internal.util.*;
import org.apache.ignite.internal.util.typedef.*;
import org.apache.ignite.lang.*;
import org.apache.ignite.testframework.*;

import javax.cache.*;
import java.util.*;
import java.util.concurrent.atomic.*;

/**
 * Multithreaded cache API tests.
 */
public abstract class GridCacheAbstractFullApiMultithreadedSelfTest extends GridCacheAbstractSelfTest {
    /** */
    private static final Random RND = new Random();

    /** */
    private static final int WRITE_THREAD_CNT = 3;

    /** */
    private static final int READ_THREAD_CNT = 3;

    /** */
    private static final String WRITE_THREAD_NAME = "write-thread";

    /** */
    private static final String READ_THREAD_NAME = "read-thread";

    /** */
    private static final int PUT_CNT = 100;

    /** */
    private final AtomicInteger cnt = new AtomicInteger();

    /** */
    private final AtomicBoolean guard = new AtomicBoolean();

    /** */
    private final Collection<Integer> set = new GridConcurrentHashSet<>();

    /** {@inheritDoc} */
    @Override protected void beforeTest() throws Exception {
        super.beforeTest();

        cnt.set(0);
        guard.set(false);
        set.clear();
    }

    /**
     * @param c Test closure.
     * @throws Exception In case of error.
     */
    private void runTest(final IgniteInClosure<IgniteCache<String, Integer>> c) throws Exception {
        final IgniteInternalFuture<?> fut1 = GridTestUtils.runMultiThreadedAsync(new CAX() {
            @Override public void applyx() {
                while (true) {
                    int i = cnt.getAndIncrement();

                    if (i >= PUT_CNT)
                        break;

                    jcache().put("key" + i, i);

                    set.add(i);

                    if (i > 10)
                        guard.compareAndSet(false, true);
                }
            }
        }, WRITE_THREAD_CNT, WRITE_THREAD_NAME);

        IgniteInternalFuture<?> fut2 = GridTestUtils.runMultiThreadedAsync(new CA() {
            @Override public void apply() {
                IgniteCache<String, Integer> cache = jcache();

                while (!fut1.isDone())
                    if (guard.get())
                        c.apply(cache);
            }
        }, READ_THREAD_CNT, READ_THREAD_NAME);

        fut1.get();
        fut2.get();

        checkConsistency();
    }

    /**
     * @throws IgniteCheckedException If failed.
     */
    private void checkConsistency() throws IgniteCheckedException {
<<<<<<< HEAD
        for (Entry<String, Integer> e : cache())
=======
        for (Cache.Entry<String, Integer> e : jcache())
>>>>>>> b860d362
            for (int i = 1; i < gridCount(); i++) {
                Integer val = cache(i).get(e.getKey());

                if (val == null)
                    assert e.getValue() == null;
                else
                    assert val.equals(e.getValue());
            }
    }

    /**
     * @return Random.
     */
    private int random() {
        int rnd;

        do
            rnd = RND.nextInt(PUT_CNT);
        while (!set.contains(rnd));

        return rnd;
    }

    /**
     * @param fromIncl Inclusive start of the range.
     * @param toExcl Exclusive stop of the range.
     * @return Range of keys.
     */
    private Set<String> rangeKeys(int fromIncl, int toExcl) {
        return new HashSet<>(F.transform(F.range(fromIncl, toExcl), new C1<Integer, String>() {
            @Override public String apply(Integer i) {
                return "key" + i;
            }
        }));
    }

    /**
     * @throws Exception In case of error.
     */
    public void testContainsKey() throws Exception {
        runTest(new CI1<IgniteCache<String,Integer>>() {
            @Override public void apply(IgniteCache<String, Integer> cache) {
                assert cache.containsKey("key" + random());
                assert !cache.containsKey("wrongKey");
            }
        });
    }

    /**
     * @throws Exception In case of error.
     */
<<<<<<< HEAD
    public void testContainsKeyFiltered() throws Exception {
        runTest(new CI1<GridCache<String,Integer>>() {
            @Override public void apply(GridCache<String, Integer> cache) {
                assert cache.projection(F.<String, Integer>cacheHasPeekValue()).containsKey("key");
                assert !cache.projection(F.<String, Integer>cacheNoPeekValue()).containsKey("key" + random());
            }
        });
    }

    /**
     * @throws Exception In case of error.
     */
    public void testContainsValue() throws Exception {
        runTest(new CI1<GridCache<String,Integer>>() {
            @Override public void apply(GridCache<String, Integer> cache) {
                assert cache.containsValue(random());
                assert !cache.containsValue(-1);
            }
        });
    }

    /**
     * @throws Exception In case of error.
     */
    public void testContainsValueFiltered() throws Exception {
        runTest(new CI1<GridCache<String,Integer>>() {
            @Override public void apply(GridCache<String, Integer> cache) {
                assert cache.projection(F.<String, Integer>cacheHasPeekValue()).containsValue(random());
                assert !cache.projection(F.<String, Integer>cacheNoPeekValue()).containsValue(random());
            }
        });
    }

    /**
     * @throws Exception In case of error.
     */
    public void testForAll() throws Exception {
        runTest(new CI1<GridCache<String,Integer>>() {
            @Override public void apply(GridCache<String, Integer> cache) {
                assert cache.forAll(new P1<Entry<String, Integer>>() {
                    @Override public boolean apply(Entry<String, Integer> e) {
                        Integer val = e.peek();

                        return val == null || val <= PUT_CNT;
                    }
                });
            }
        });
    }

    /**
     * @throws Exception In case of error.
     */
=======
>>>>>>> b860d362
    public void testGet() throws Exception {
        runTest(new CIX1<IgniteCache<String,Integer>>() {
            @Override public void applyx(IgniteCache<String, Integer> cache) {
                int rnd = random();

                assert cache.get("key" + rnd) == rnd;
                assert cache.get("wrongKey") == null;
            }
        });
    }

    /**
     * @throws Exception In case of error.
     */
    public void testGetAsync() throws Exception {
        runTest(new CIX1<IgniteCache<String,Integer>>() {
            @Override public void applyx(IgniteCache<String, Integer> cache) {
                int rnd = random();

                IgniteCache<String, Integer> cacheAsync = cache.withAsync();

                cacheAsync.get("key" + rnd);

                assert cacheAsync.future().get() == rnd;

                cache.get("wrongKey");

                assert cacheAsync.future().get() == null;
            }
        });
    }

    /**
     * @throws Exception In case of error.
     */
    public void testGetAll() throws Exception {
        runTest(new CIX1<IgniteCache<String,Integer>>() {
            @Override public void applyx(IgniteCache<String, Integer> cache) {
                int rnd1 = random();
                int rnd2 = random();

                Map<String, Integer> map = cache.getAll(ImmutableSet.of("key" + rnd1, "key" + rnd2));

                assert map.size() == (rnd1 != rnd2 ? 2 : 1);
                assert map.get("key" + rnd1) == rnd1;
                assert map.get("key" + rnd2) == rnd2;
            }
        });
    }

   /**
     * @throws Exception In case of error.
     */
    public void testGetAllAsync() throws Exception {
        runTest(new CIX1<IgniteCache<String,Integer>>() {
            @Override public void applyx(IgniteCache<String, Integer> cache) {
                int rnd1 = random();
                int rnd2 = random();

                cache.withAsync().getAll(ImmutableSet.of("key" + rnd1, "key" + rnd2));
                Map<String, Integer> map = cache.withAsync().<Map<String, Integer>>future().get();

                assert map.size() == (rnd1 != rnd2 ? 2 : 1);
                assert map.get("key" + rnd1) == rnd1;
                assert map.get("key" + rnd2) == rnd2;
            }
        });
    }

    /**
     * @throws Exception In case of error.
     */
    public void testRemove() throws Exception {
        runTest(new CIX1<IgniteCache<String,Integer>>() {
            @Override public void applyx(IgniteCache<String, Integer> cache) {
                int rnd1 = random();
                int rnd2 = random();

                assert cache.getAndRemove("wrongKey") == null;
                assert !cache.remove("key" + rnd1, -1);

                assert cache.localPeek("key" + rnd1, CachePeekMode.ONHEAP) == null || cache.localPeek("key" + rnd1, CachePeekMode.ONHEAP) == rnd1;
                assert cache.localPeek("key" + rnd2, CachePeekMode.ONHEAP) == null || cache.localPeek("key" + rnd2, CachePeekMode.ONHEAP) == rnd2;

                assert cache.localPeek("key" + rnd1, CachePeekMode.ONHEAP) == null || cache.getAndRemove("key" + rnd1) == rnd1;
                assert cache.localPeek("key" + rnd2, CachePeekMode.ONHEAP) == null || cache.remove("key" + rnd2, rnd2);

                assert cache.localPeek("key" + rnd1, CachePeekMode.ONHEAP) == null;
                assert cache.localPeek("key" + rnd2, CachePeekMode.ONHEAP) == null;
            }
        });
    }

    /**
     * @throws Exception In case of error.
     */
    public void testRemoveAsync() throws Exception {
        runTest(new CIX1<IgniteCache<String,Integer>>() {
            @Override public void applyx(IgniteCache<String, Integer> cache) {
                int rnd1 = random();
                int rnd2 = random();

                IgniteCache<String, Integer> cacheAsync = cache.withAsync();

                cacheAsync.getAndRemove("wrongKey");

                assert cacheAsync.future().get() == null;

                cacheAsync.remove("key" + rnd1, -1);

                assert !cacheAsync.<Boolean>future().get();

                assert cache.localPeek("key" + rnd1, CachePeekMode.ONHEAP) == null || cache.localPeek("key" + rnd1, CachePeekMode.ONHEAP) == rnd1;
                assert cache.localPeek("key" + rnd2, CachePeekMode.ONHEAP) == null || cache.localPeek("key" + rnd2, CachePeekMode.ONHEAP) == rnd2;

                assert cache.localPeek("key" + rnd1, CachePeekMode.ONHEAP) == null || removeAsync(cache, "key" + rnd1) == rnd1;
                assert cache.localPeek("key" + rnd2, CachePeekMode.ONHEAP) == null || removeAsync(cache, "key" + rnd2, rnd2);

                assert cache.localPeek("key" + rnd1, CachePeekMode.ONHEAP) == null;
                assert cache.localPeek("key" + rnd2, CachePeekMode.ONHEAP) == null;
            }
        });
    }

    /**
     * @throws Exception In case of error.
     */
    public void testRemoveAll() throws Exception {
        runTest(new CIX1<IgniteCache<String,Integer>>() {
            @Override public void applyx(IgniteCache<String, Integer> cache) {
                int rnd = random();

                cache.removeAll(rangeKeys(0, rnd));

                for (int i = 0; i < rnd; i++)
                    assert cache.localPeek("key" + i, CachePeekMode.ONHEAP) == null;
            }
        });
    }

    /**
     * @throws Exception In case of error.
     */
    public void testRemoveAllAsync() throws Exception {
        runTest(new CIX1<IgniteCache<String,Integer>>() {
            @Override public void applyx(IgniteCache<String, Integer> cache) {
                int rnd = random();

                IgniteCache<String, Integer> cacheAsync = cache.withAsync();

                cacheAsync.removeAll(rangeKeys(0, rnd));

                cacheAsync.future().get();

                for (int i = 0; i < rnd; i++)
                    assert cache.localPeek("key" + i, CachePeekMode.ONHEAP) == null;
            }
        });
    }

    /**
     * @param cache Cache.
     * @param key Key.
     */
    private <K, V> V removeAsync(IgniteCache<K, V> cache, K key) {
        IgniteCache<K, V> cacheAsync = cache.withAsync();

<<<<<<< HEAD
                cache.removeAllAsync(new P1<Entry<String, Integer>>() {
                    @Override public boolean apply(Entry<String, Integer> e) {
                        Integer val = e.peek();
=======
        cacheAsync.getAndRemove(key);
>>>>>>> b860d362

        return cacheAsync.<V>future().get();
    }

    /**
     * @param cache Cache.
     * @param key Key.
     */
    private <K, V> boolean removeAsync(IgniteCache<K, V> cache, K key, V val) {
        IgniteCache<K, V> cacheAsync = cache.withAsync();

        cacheAsync.remove(key, val);

        return cacheAsync.<Boolean>future().get();
    }
}<|MERGE_RESOLUTION|>--- conflicted
+++ resolved
@@ -113,11 +113,7 @@
      * @throws IgniteCheckedException If failed.
      */
     private void checkConsistency() throws IgniteCheckedException {
-<<<<<<< HEAD
-        for (Entry<String, Integer> e : cache())
-=======
         for (Cache.Entry<String, Integer> e : jcache())
->>>>>>> b860d362
             for (int i = 1; i < gridCount(); i++) {
                 Integer val = cache(i).get(e.getKey());
 
@@ -169,62 +165,6 @@
     /**
      * @throws Exception In case of error.
      */
-<<<<<<< HEAD
-    public void testContainsKeyFiltered() throws Exception {
-        runTest(new CI1<GridCache<String,Integer>>() {
-            @Override public void apply(GridCache<String, Integer> cache) {
-                assert cache.projection(F.<String, Integer>cacheHasPeekValue()).containsKey("key");
-                assert !cache.projection(F.<String, Integer>cacheNoPeekValue()).containsKey("key" + random());
-            }
-        });
-    }
-
-    /**
-     * @throws Exception In case of error.
-     */
-    public void testContainsValue() throws Exception {
-        runTest(new CI1<GridCache<String,Integer>>() {
-            @Override public void apply(GridCache<String, Integer> cache) {
-                assert cache.containsValue(random());
-                assert !cache.containsValue(-1);
-            }
-        });
-    }
-
-    /**
-     * @throws Exception In case of error.
-     */
-    public void testContainsValueFiltered() throws Exception {
-        runTest(new CI1<GridCache<String,Integer>>() {
-            @Override public void apply(GridCache<String, Integer> cache) {
-                assert cache.projection(F.<String, Integer>cacheHasPeekValue()).containsValue(random());
-                assert !cache.projection(F.<String, Integer>cacheNoPeekValue()).containsValue(random());
-            }
-        });
-    }
-
-    /**
-     * @throws Exception In case of error.
-     */
-    public void testForAll() throws Exception {
-        runTest(new CI1<GridCache<String,Integer>>() {
-            @Override public void apply(GridCache<String, Integer> cache) {
-                assert cache.forAll(new P1<Entry<String, Integer>>() {
-                    @Override public boolean apply(Entry<String, Integer> e) {
-                        Integer val = e.peek();
-
-                        return val == null || val <= PUT_CNT;
-                    }
-                });
-            }
-        });
-    }
-
-    /**
-     * @throws Exception In case of error.
-     */
-=======
->>>>>>> b860d362
     public void testGet() throws Exception {
         runTest(new CIX1<IgniteCache<String,Integer>>() {
             @Override public void applyx(IgniteCache<String, Integer> cache) {
@@ -392,13 +332,7 @@
     private <K, V> V removeAsync(IgniteCache<K, V> cache, K key) {
         IgniteCache<K, V> cacheAsync = cache.withAsync();
 
-<<<<<<< HEAD
-                cache.removeAllAsync(new P1<Entry<String, Integer>>() {
-                    @Override public boolean apply(Entry<String, Integer> e) {
-                        Integer val = e.peek();
-=======
         cacheAsync.getAndRemove(key);
->>>>>>> b860d362
 
         return cacheAsync.<V>future().get();
     }
