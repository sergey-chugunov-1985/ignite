--- conflicted
+++ resolved
@@ -32,12 +32,9 @@
 
         suite.addTest(new TestSuite(GridCacheLocalSequenceApiSelfTest.class));
         suite.addTest(new TestSuite(GridCacheLocalQueueApiSelfTest.class));
-<<<<<<< HEAD
         suite.addTest(new TestSuite(GridCacheLocalSetSelfTest.class));
         suite.addTest(new TestSuite(GridCacheLocalAtomicSetSelfTest.class));
-=======
         suite.addTest(new TestSuite(GridCacheLocalAtomicQueueApiSelfTest.class));
->>>>>>> d26cef9a
 
         suite.addTest(new TestSuite(GridCacheReplicatedSequenceApiSelfTest.class));
         suite.addTest(new TestSuite(GridCacheReplicatedSequenceMultiNodeSelfTest.class));
@@ -55,17 +52,15 @@
         suite.addTest(new TestSuite(GridCachePartitionedQueueMultiNodeSelfTest.class));
         suite.addTest(new TestSuite(GridCachePartitionedAtomicQueueMultiNodeSelfTest.class));
         suite.addTest(new TestSuite(GridCachePartitionedQueueCreateMultiNodeSelfTest.class));
-<<<<<<< HEAD
         suite.addTest(new TestSuite(GridCachePartitionedSetSelfTest.class));
         suite.addTest(new TestSuite(GridCachePartitionedAtomicSetSelfTest.class));
 
         suite.addTest(new TestSuite(GridCachePartitionedSetFailoverSelfTest.class));
         suite.addTest(new TestSuite(GridCachePartitionedAtomicSetFailoverSelfTest.class));
-=======
+
         suite.addTest(new TestSuite(GridCachePartitionedQueueRotativeMultiNodeTest.class));
         suite.addTest(new TestSuite(GridCachePartitionedAtomicQueueRotativeMultiNodeTest.class));
         suite.addTest(new TestSuite(GridCacheQueueCleanupSelfTest.class));
->>>>>>> d26cef9a
 
         // TODO: GG-5620 Uncomment when fix
         //suite.addTest(new TestSuite(GridCachePartitionedQueueEntryMoveSelfTest.class));
