--- conflicted
+++ resolved
@@ -126,13 +126,7 @@
 
                     <property name="atomicityMode" value="ATOMIC"/>
 
-<<<<<<< HEAD
                     <property name="typeMetadata">
-=======
-                    <property name="swapEnabled" value="false"/>
-
-                    <property name="indexedTypes">
->>>>>>> 08606bd4
                         <list>
                             <value>java.lang.Integer</value>
                             <value>org.apache.ignite.yardstick.cache.model.Person1</value>
