--- conflicted
+++ resolved
@@ -238,13 +238,10 @@
                                     throw new IgniteException("Class is unknown for the load test. Make sure you " +
                                         "specified its full name [clsName=" + queryEntity.getKeyType() + ']');
 
-<<<<<<< HEAD
                                 cofigureCacheSqlDescriptor(cacheName, queryEntity, valCls);
-=======
-                                configureCacheSqlDescriptor(cacheName, queryEntity, valCls);
->>>>>>> b0450edc
                             }
-                        } catch (ClassNotFoundException e) {
+                        }
+                        catch (ClassNotFoundException e) {
                             BenchmarkUtils.println(e.getMessage());
                             BenchmarkUtils.println("This can be a BinaryObject. Ignoring exception.");
 
@@ -907,21 +904,13 @@
                 }
             }
             else {
-<<<<<<< HEAD
-                String sql = rendomizeSql();
-
-                BenchmarkUtils.println(sql);
+                TestQuery qry = queries.get(nextRandom(queries.size()));
+
+                String sql = randomizeSql(qry.sql);
 
                 sq = new SqlFieldsQuery(sql);
-=======
-                TestQuery qry = queries.get(nextRandom(queries.size()));
-
-                String sql = randomizeSql(qry.sql);
-
-                sq = new SqlFieldsQuery(sql);
 
                 ((SqlFieldsQuery)sq).setDistributedJoins(qry.distributedJoin);
->>>>>>> b0450edc
             }
 
             if (sq != null)
@@ -936,23 +925,12 @@
     /**
      * @return SQL string.
      */
-<<<<<<< HEAD
-    private String rendomizeSql() {
-        String sql = queries.get(nextRandom(queries.size()));
-
-        int count = StringUtils.countOccurrencesOf(sql, "%s");
-
-        Integer[] sub = new Integer[count];
-
-        for (int i=0; i<count; i++)
-=======
     private String randomizeSql(String sql) {
         int cnt = StringUtils.countOccurrencesOf(sql, "%s");
 
         Integer[] sub = new Integer[cnt];
 
         for (int i = 0; i< cnt; i++)
->>>>>>> b0450edc
             sub[i] = nextRandom(args.range());
 
         sql = String.format(sql, sub);
@@ -1196,51 +1174,6 @@
     private enum Operation {
         /** Put operation. */
         PUT,
-<<<<<<< HEAD
-
-        /** Put all operation. */
-        PUT_ALL,
-
-        /** Get operation. */
-        GET,
-
-        /** Get all operation. */
-        GET_ALL,
-
-        /** Invoke operation. */
-        INVOKE,
-
-        /** Invoke all operation. */
-        INVOKE_ALL,
-
-        /** Remove operation. */
-        REMOVE,
-
-        /** Remove all operation. */
-        REMOVE_ALL,
-
-        /** Put if absent operation. */
-        PUT_IF_ABSENT,
-
-        /** Replace operation. */
-        REPLACE,
-
-        /** Scan query operation. */
-        SCAN_QUERY,
-
-        /** SQL query operation. */
-        SQL_QUERY,
-
-        /** Continuous Query. */
-        CONTINUOUS_QUERY;
-
-        /**
-         * @param num Number of operation.
-         * @return Operation.
-         */
-        public static Operation valueOf(int num) {
-            return values()[num];
-=======
 
         /** Put all operation. */
         PUT_ALL,
@@ -1309,7 +1242,6 @@
         /** {@inheritDoc} */
         @Override public String toString() {
             return S.toString(TestQuery.class, this);
->>>>>>> b0450edc
         }
     }
 }